#!/usr/bin/env python3

"""
GcountTasks (gcount-tasks) provides task counts and time statistics at
timed intervals for tasks recently reported to BOINC servers. It can be
run on Windows, Linux, or MacOS. It is the tkinter GUI version of
count-tasks. Its MVC architecture is modified from examples provided
at https://stackoverflow.com/questions/32864610/ and links therein.
Requires Python 3.6 or later and tkinter (tk/tcl) 8.6 or later.

    This program is free software: you can redistribute it and/or modify
    it under the terms of the GNU General Public License as published by
    the Free Software Foundation, either version 3 of the License, or
    (at your option) any later version.

    This program is distributed in the hope that it will be useful,
    but WITHOUT ANY WARRANTY; without even the implied warranty of
    MERCHANTABILITY or FITNESS FOR A PARTICULAR PURPOSE.
    See the GNU General Public License for more details.

    You should have received a copy of the GNU General Public License
    along with this program. If not, see https://www.gnu.org/licenses/.
"""
# ^^ Text for --about invocation argument via __doc__.
# Also used in Fyi.about(); __program_name__ used throughout.
# __program_name__ may be context-specific, see definition below.
__author__ = 'cecht, BOINC ID: 990821'
__copyright__ = 'Copyright (C) 2021 C.S. Echt'
__credits__ = 'Inspired by rickslab-gpu-utils'
__license__ = 'GNU General Public License'
<<<<<<< HEAD
__program_name__ = ''  # See definition below
__version__ = '0.9.9'
=======
__version__ = '0.9.2'
>>>>>>> bb1ed6bc
__dev_environment__ = "Python 3.8 - 3.9"
__project_url__ = 'https://github.com/csecht/CountBOINCtasks'
__maintainer__ = 'cecht'
__status__ = 'Development Status :: 2 - Beta'

import argparse
import logging
import sys
import threading
from datetime import datetime
from pathlib import Path
from random import choice
from re import search, findall, MULTILINE
from socket import gethostname
from time import sleep, time

from COUNTmodules import boinc_commands, times, files, binds, utils, instances

try:
    import tkinter as tk
    from tkinter import messagebox, ttk
    from tkinter.scrolledtext import ScrolledText
except (ImportError, ModuleNotFoundError) as error:
    print(f'This program requires tkinter, which is included with \n'
          'Python 3.7+ distributions.\n'
          'Install the most recent version or re-install Python and include Tk/Tcl.\n'
          '\nOn Linux, you may also need: $ sudo apt-get install python3-tk\n'
          f'See also: https://tkdocs.com/tutorial/install.html \n{error}')

if sys.version_info < (3, 6):
    print(f'Sorry, but this program requires Python 3.6 or later.\n'
          'Current Python version: '
          f'{sys.version_info.major}.{sys.version_info.minor}\n'
          'Python downloads are available from https://docs.python.org/')
    sys.exit(0)

BC = boinc_commands
T = times
Files = files
Binds = binds
Utils = utils
Tooltip = utils.Tooltip
Instances = instances

__program_name__ = Instances.program_name()
MY_OS = sys.platform[:3]
LONG_STRFTIME = '%Y-%b-%d %H:%M:%S'
SHORT_STRFTIME = '%Y %b %d %H:%M'
SHORTER_STRFTIME = '%b %d %H:%M'
DAY_STRFTIME = '%A %H:%M'
NOTICE_INTERVAL = 15  # <- time.sleep() seconds


# ################ Useful functions, not part of MVC ###################
def parse_args() -> None:
    """Allow handling of common command line arguments.
    """
    parser = argparse.ArgumentParser()
    parser.add_argument('--about',
                        help='Provides description, version, GNU license',
                        action='store_true',
                        default=False)
    args = parser.parse_args()
    if args.about:
        print(__doc__)
        print(f'{"Author:".ljust(13)}', __author__)
        print(f'{"Credits:".ljust(13)}', __credits__)
        print(f'{"License:".ljust(13)}', __license__)
        print(f'{"Copyright:".ljust(13)}', __copyright__)
        print(f'{"Program:".ljust(13)}', __program_name__)
        print(f'{"Version:".ljust(13)}', __version__)
        print(f'{"Dev Env:".ljust(13)}', __dev_environment__)
        print(f'{"URL:".ljust(13)}', __project_url__)
        print(f'{"Maintainer:".ljust(13)}', __maintainer__)
        print(f'{"Status:".ljust(13)}', __status__)
        print()
        sys.exit(0)


def check_boinc() -> None:
    """
    Check whether BOINC client is running. Called before proceeding to
    implement settings and begin counting and at each notice interval.
    """
    # Note: Any BC boinccmd will return this string (in a list)
    #   if boinc-client is not running. BC.get_version() is used b/c it
    #   is short. A similar function is BC.check_boinc(), but only for
    #   Terminal output; with GUI, need to use messagebox and destroy().
    if "can't connect to local host" in BC.get_version():
        okay = messagebox.askokcancel(
            title='BOINC ERROR',
            detail='BOINC commands cannot be executed.\n'
                   'Is the BOINC client running?\nExiting now...')
        if okay:
            app.update_idletasks()
            app.after(100)
            app.destroy()
            sys.exit(0)
        else:
            app.update_idletasks()
            app.after(100)
            app.destroy()
            sys.exit(0)


def quit_gui(keybind=None) -> None:
    """
    Error-free and informative exit from the program.
    Called from multiple widgets or keybindings.

    :param keybind: Implicit event passed from bind().
    """

    # Write exit message to an existing log file, even if the setting
    #   "log to file" was not selected, BUT not for additional instances.
    time_now = datetime.now().strftime(LONG_STRFTIME)
    quit_txt = f'\n{time_now}; *** User quit the program. ***\n'
    print(quit_txt)
    if Path.exists(Logs.LOGFILE):
        Files.append_txt(Logs.LOGFILE, quit_txt, False)
    # pylint: disable=broad-except
    try:
        app.update_idletasks()
        app.after(200)
        app.destroy()
    except Exception as unk:
        print(f'An error occurred: {unk}')
        sys.exit('program exit with unexpected condition')
    return keybind


class Logs:
    """
    Methods to analyze and view task data logged to file.
    File paths are defined as Class attribute constants.
    """

    # Need to write log files to current working directory unless program
    #   is run from a PyInstaller frozen executable, then write to home
    #   directory. In either case, the constants will be absolute paths.
    LOGFILE = Path(Path.cwd(),
                   f'{__program_name__}_log.txt').resolve()
    ANALYSISFILE = Path(Path.cwd(),
                        f'{__program_name__}_analysis.txt').resolve()

    if getattr(sys, 'frozen', False):
        LOGFILE = Path(Path.home(),
                       f'{__program_name__}_log.txt').resolve()
        ANALYSISFILE = Path(Path.home(),
                            f'{__program_name__}_analysis.txt').resolve()

    @classmethod
    def analyze_logfile(cls) -> tuple:
        """
        Reads log file and analyses Summary and Interval counts.
        Called from cls.show_analysis().

        :return: text strings to display in show_analysis() Toplevel.
        """
        sumry_dates = []
        sumry_intvl_vals = []
        num_sumry_intvl_vals = 0
        sumry_counts = []
        sumry_cnt_avg = 0.0
        sumry_cnt_range = ''

        intvl_dates = []
        intvl_vals = []
        num_intvl_vals = 0
        intvl_cnt_avg = 0.0
        intvl_cnt_range = ''
        logged_intvl_report = ''

        recent_dates = []
        recent_intvl_vals = []
        num_recent_intvl_vals = 0
        recent_counts = []
        num_recent_tasks = 0
        recent_t_wtmean = ''
        recent_intervals = True

        summary_text = ''
        recent_interval_text = ''

        try:
            logtext = Path(cls.LOGFILE).read_text()
        except FileNotFoundError:
            info = (f'On {gethostname()}, missing necessary file:\n{cls.LOGFILE}\n'
                    'Was the settings "log results" option used?\n'
                    'Was the log file deleted, moved or renamed?')
            messagebox.showerror(title='FILE NOT FOUND', detail=info)
            return summary_text, recent_interval_text  # <- Empty strings.

        # Regex is based on this structure used in CountModeler.log_it():
        # 2021-Dec-21 06:27:18; Tasks reported in the past 1h: 18
        #                       Task Time: avg 00:21:35,
        #                                  range [00:21:20 -- 00:21:54],
        #                                  stdev 00:00:11, total 06:28:45
        #                       Total tasks in queue: 53
        #                       984 counts remain.
        # 2021-Dec-21 06:27:18; >>> SUMMARY: Count for the past 1d: 402
        #                       Task Time: mean 0:21:28,
        #                                  range [00:16:03 -- 00:22:33],
        #                                  stdev 00:00:42, total 5d 23:54:05
        found_sumrys = findall(
            r'^(.*); >>> SUMMARY: .+ (\d+[mhd]): (\d+$)', logtext, MULTILINE)
        found_intvls = findall(
            r'^(.*); Tasks reported .+ (\d+[mhd]): (\d+$)', logtext, MULTILINE)
        found_intvl_avgt = findall(
            r'Tasks reported .+\n.+ avg (\d{2}:\d{2}:\d{2})', logtext, MULTILINE)
        found_intvl_t_range = findall(
            r'Tasks reported .+\n.+\n.+ range \[(\d{2}:\d{2}:\d{2}) -- (\d{2}:\d{2}:\d{2})]',
            logtext, MULTILINE)

        if found_sumrys:
            sumry_dates, sumry_intvl_vals, sumry_cnts = zip(*found_sumrys)
            num_sumry_intvl_vals = len(set(sumry_intvl_vals))
            sumry_counts = list(map(int, sumry_cnts))
            sumry_cnt_avg = round(sum(sumry_counts) / len(sumry_counts), 1)
            sumry_cnt_range = f'[{min(sumry_counts)} -- {max(sumry_counts)}]'
        if found_intvls:
            intvl_dates, intvl_vals, intvl_cnts = zip(*found_intvls)
            num_intvl_vals = len(set(intvl_vals))
            intvl_counts = list(map(int, intvl_cnts))
            num_tasks = sum(intvl_counts)
            intvl_cnt_avg = round(sum(intvl_counts) / len(intvl_counts), 1)
            intvl_cnt_range = f'[{min(intvl_counts)} -- {max(intvl_counts)}]'
            intvl_t_wtmean = T.logtimes_stat(found_intvl_avgt, 'wtmean', intvl_counts)
            intvl_t_stdev = T.logtimes_stat(found_intvl_avgt, 'stdev', intvl_counts)
            # https://www.geeksforgeeks.org/python-convert-list-of-tuples-into-list/
            # Note: using an empty tuple as a sum() starting value flattens the
            #    list of string tuples into one tuple of strings.
            intvl_t_range = T.logtimes_stat(sum(found_intvl_t_range, ()), 'range')

            # Text & data used in most count reporting conditions below:
            logged_intvl_report = (
                'Analysis of reported tasks logged from\n'
                f'{intvl_dates[0]} to {intvl_dates[-1]}\n'
                f'   {cls.uptime(logtext).ljust(11)} hours counting tasks\n'
                f'   {str(num_tasks).ljust(11)} tasks in {len(intvl_counts)} count intervals\n'
                f'   {intvl_t_wtmean.ljust(11)} weighted mean task time\n'
                f'   {intvl_t_stdev.ljust(11)} std deviation task time\n'
                f'   {intvl_t_range} range of task times\n\n')

        # Need 'recent' vars when there are interval counts following last summary.
        #   So find the list index for first interval count after the last summary.
        #   If there are no intervals after last summary, then flag and move on.
        if found_sumrys and found_intvls:
            # When there are no intervals after last summary,
            #   the last intvl date is last summary date.
            if intvl_dates[-1] == sumry_dates[-1]:
                recent_intervals = False
            else:
                index = [
                    i for i, date in enumerate(intvl_dates) if date == sumry_dates[-1]]
                index_recent = index[0] + 1  # <- The interval after the last summary.
                recent_dates, recent_intvl_vals, recent_cnts = zip(*found_intvls[index_recent:])
                num_recent_intvl_vals = len(set(recent_intvl_vals))
                recent_counts = list(map(int, recent_cnts))
                num_recent_tasks = sum(recent_counts)
                recent_t_wtmean = T.logtimes_stat(
                    found_intvl_avgt[index_recent:], 'wtmean', recent_counts)

        # Need to tailor report texts for various counting conditions.
        if not found_sumrys and not found_intvls:
            recent_interval_text = (
                f'\nAs of {datetime.now().strftime(SHORT_STRFTIME)}\n'
                '   There are not enough data to analyze.\n'
                '   Need at least one summary or one\n'
                '   interval count in the log file.\n')
        if not found_sumrys and found_intvls:
            summary_text = '\nNo summary counts are logged yet.\n\n'
            if num_intvl_vals == 1:
                recent_interval_text = (
                    f'{logged_intvl_report}'
                    f'   {str(intvl_cnt_avg).ljust(11)} tasks per {intvl_vals[0]} count interval\n'
                    f'   {intvl_cnt_range} range of task counts\n'
                )
            else:
                recent_interval_text = (
                    f'{logged_intvl_report}'
                    f'   {str(intvl_cnt_avg).ljust(11)} tasks per count interval\n'
                    f'There are {num_intvl_vals} different interval times\n'
                    f'logged, {set(intvl_vals)},\n'
                    'so interpret results with caution.\n\n'
                )
        if found_sumrys:
            if num_sumry_intvl_vals == 1:
                summary_text = (
                    f'{logged_intvl_report}'
                    'Summary data logged from:\n'
                    f'{sumry_dates[0]} to {sumry_dates[-1]}\n'
                    f'   {str(len(sumry_counts)).ljust(7)} summaries logged\n'
                    f'   {str(sumry_cnt_avg).ljust(7)}'
                    f' tasks per {sumry_intvl_vals[0]} summary interval\n'
                    f'   {sumry_cnt_range} range of task counts\n\n'
                )
            else:
                summary_text = (
                    f'{logged_intvl_report}'
                    'Summary data logged from:\n'
                    f'{sumry_dates[0]} to {sumry_dates[-1]}\n\n'
                    f'   {str(len(sumry_counts)).ljust(7)} summaries logged\n'
                    f'   {str(sumry_cnt_avg).ljust(7)} tasks per summary\n'
                    f'   {sumry_cnt_range} range of task counts\n'
                    f'There are {num_sumry_intvl_vals} different Summary interval times,\n'
                    f'   {set(sumry_intvl_vals)},\n'
                    '   so interpret results with caution.\n\n'
                )

        # Summary text has been defined, so now do recent interval text.
        if found_sumrys and found_intvls:
            if recent_intervals:
                if num_recent_intvl_vals == 1:
                    recent_interval_text = (
                        'Since last Summary, additional counts from:\n'
                        f'{recent_dates[0]} to {recent_dates[-1]}\n'
                        f'   {str(num_recent_tasks).ljust(11)} '
                        f'tasks in {len(recent_counts)} intervals of {recent_intvl_vals[0]}\n'
                        f'   {recent_t_wtmean.ljust(11)} weighted mean task time\n'
                    )
                else:
                    recent_interval_text = (
                        'Since last Summary, additional counts from:\n'
                        f'{recent_dates[0]} to {recent_dates[-1]}\n\n'
                        f'   {str(num_recent_tasks).ljust(11)} '
                        f'tasks in {len(recent_counts)} intervals of {recent_intvl_vals[0]}\n'
                        f'   {recent_t_wtmean.ljust(11)} weighted mean task time\n'
                        f'There are {num_recent_intvl_vals} different interval times,\n'
                        f'   {set(recent_intvl_vals)},\n'
                        '   so interpret results with caution.\n'
                    )
            else:
                recent_interval_text = 'No counts logged after last Summary.\n'

        return summary_text, recent_interval_text

    @classmethod
    def show_analysis(cls) -> None:
        """
        Generate a Toplevel window to display cumulative logged task
        data that have been analyzed by cls.analyze_logfile().
        Button appends displayed results to an analysis log file.
        Called from a Logs.view() button or a master keybinding.
        """

        # NOTE: When the log file is not found by analyze_logfile(), the
        #   returned texts will be empty, so no need to continue.
        summary_text, recent_interval_text = cls.analyze_logfile()
        if not summary_text and not recent_interval_text:
            return

        # Have bg match self.master_bg of the app main window.
        analysiswin = tk.Toplevel(bg='SteelBlue4')
        analysiswin.title('Analysis of logged data')
        # Need to position window over the window from which it is called.
        analysiswin.geometry(Utils.get_toplevel('position', app))
        analysiswin.minsize(520, 320)

        insert_txt = summary_text + recent_interval_text
        max_line = len(max([line for line in insert_txt.splitlines()], key=len))
        # Separator dash from https://coolsymbol.com/line-symbols.html.
        # print(ord("─")) -> 9472
        #   unicodedata.name(chr(9472)) -> 'BOX DRAWINGS LIGHT HORIZONTAL'.
        # print(ord("═")) -> 9552
        #   unicodedata.name(chr(9552)) -> 'BOX DRAWINGS DOUBLE HORIZONTAL'.
        sep = f'\n{"─" * max_line}\n'
        insert_txt = insert_txt + sep

        num_lines = insert_txt.count('\n')
        analysistxt = tk.Text(analysiswin, font='TkFixedFont',
                              width=max_line, height=num_lines,
                              bg='grey100', fg='grey5',
                              relief='groove', bd=4, padx=15, pady=10)
        analysistxt.insert(1.0, insert_txt)
        analysistxt.pack(fill=tk.BOTH, side=tk.LEFT, expand=True)
        Binds.click('right', analysistxt, app)
        Binds.keyboard('close', analysiswin, app)
        Binds.keyboard('append', analysiswin, app, cls.ANALYSISFILE, insert_txt)
        analysiswin.bind('<Shift-Control-A>',
                         lambda _: cls.view(cls.ANALYSISFILE))

        # Need to allow user to save annotated analysis text.
        def new_text():
            new_txt = analysistxt.get(1.0, tk.END)
            Files.append_txt(cls.ANALYSISFILE, new_txt, True, analysiswin)

        ttk.Button(analysiswin, text='Save analysis', command=new_text,
                   takefocus=False).pack(padx=4)

    @classmethod
    def uptime(cls, logtext: str) -> str:
        """
        Sum of hours spent counting tasks. Does not include time
        segments with no reported tasks counts.

        :param logtext: the full text content string from a log file.
        :return: total hours elapsed while logging data, as string.
                 Returns 'cannot determine' if negative time calculated,
                 as indication of corrupted data or user edit.
        """
        start2intvls = []
        intvl_duration = []

        # *_dt vars are datetime.timedelta objects, so initialize with
        #    formatted Epoch origin time.
        start_dt = T.string_to_dt('1970-Jan-01 00:00:00', LONG_STRFTIME)

        # Need to calc uptime hours for all start-to-finish segments that
        #   have interval task counts.
        # Datetimes that begin each log entry are formatted as,
        #    '2021-Dec-05 16:33:49; ...'; LONG_STRFTIME is the time
        #     format used in the log file.
        for line in logtext.split('\n'):
            if 'most recent BOINC report' in line:
                starttime_match = search(
                    r'^(.+); .+ most recent BOINC report', line).group(1)
                start_dt = T.string_to_dt(starttime_match, LONG_STRFTIME)
            if 'Tasks reported' in line:
                intvltime_match = search(
                    r'^(.+); Tasks reported', line).group(1)
                interval_dt = T.string_to_dt(intvltime_match, LONG_STRFTIME)
                start2intvls.append(T.duration('hours', start_dt, interval_dt))
                if any(hr < 0 for hr in start2intvls):
                    return 'cannot determine'

        # To calculate total interval hours, need a list of local maximums
        #    from all logged start-to-finish segments of count intervals.
        # There is no need for condition of no logged interval hours b/c
        #    this is only called from analyze_logfile() when there are hrs.
        for i, _hr in enumerate(start2intvls):
            if len(start2intvls) == 1:
                intvl_duration.append(_hr)
            elif i == 0:
                pass
            elif i < len(start2intvls) - 1:
                after = start2intvls[i + 1]
                if after < _hr:
                    intvl_duration.append(_hr)
            elif i == len(start2intvls) - 1:
                intvl_duration.append(_hr)

        return str(round(sum(intvl_duration), 1))

    @classmethod
    def view(cls, filepath: Path) -> None:
        """
        Create a separate window to view a text file as scrolled text.
        Called from View menu bar or keybinding.

        :param filepath: A Path object of the file to view.
        """
        # Need to set messages and sizes specific to OS and files.
        text_height = 30
        minsize_w = 0
        minsize_h = 0
        fnf_query = ''

        if filepath == cls.LOGFILE:
            minsize_h = 220
            # Need to set OS-specific width for font used in filetext.
            #   These widths are based on TkFixedFont:
            if MY_OS == 'lin':
                minsize_w = 800
            if MY_OS == 'win':
                minsize_w = 840
            if MY_OS == 'dar':
                minsize_w = 675
            fnf_query = 'Was the log option ticked in settings?'

        if filepath == cls.ANALYSISFILE:
            minsize_w = 510
            minsize_h = 150
            if MY_OS == 'win':
                minsize_w = 550
            fnf_query = 'Have any analysis results been saved yet?'

        if not Path.exists(filepath):
            info = (f'On {gethostname()}, file is missing:\n{filepath}\n'
                    f'{fnf_query}\n'
                    'Or, was file deleted, moved or renamed?')
            messagebox.showerror(title='FILE NOT FOUND', detail=info)
            return

        # Have bg match self.master_bg of the app main window.
        filewin = tk.Toplevel(bg='SteelBlue4',
                              highlightthickness=5,
                              highlightcolor='grey95',
                              highlightbackground='grey75'
                              )
        # Need title to include the file and local machine names.
        filewin.title(f'{filepath.parts[-1]} on {gethostname()}')
        filewin.minsize(minsize_w, minsize_h)
        filewin.focus_set()

        insert_txt = Path(filepath).read_text()
        max_line = len(max([line for line in insert_txt.splitlines()], key=len))

        # Use a "dark" background/foreground theme for file text.
        filetext = ScrolledText(filewin, font='TkFixedFont',
                                width=max_line, height=text_height,
                                bg='grey20', fg='grey80',
                                insertbackground='grey80',
                                relief='groove', bd=4, padx=12
                                )
        filetext.insert(tk.INSERT, insert_txt)
        filetext.see(tk.END)
        filetext.pack(fill=tk.BOTH, side=tk.LEFT, expand=True)

        Binds.click('right', filewin, app)
        Binds.keyboard('close', filewin, app)
        Binds.keyboard('saveas', filewin, None, filepath)

        ttk.Button(
            filewin, text='Update',
            command=lambda: Files.update(filetext, filepath, filewin),
            takefocus=False).pack(padx=4)
        ttk.Button(
            filewin, text='Backup',
            command=lambda: Files.save_as(filepath, filewin),
            takefocus=False).pack(padx=4)
        ttk.Button(
            filewin, text='File path',
            command=app.filepaths,
            takefocus=False).pack(padx=4)

        if filepath == cls.LOGFILE:
            ttk.Button(filewin, text='Analysis',
                       command=cls.show_analysis,
                       takefocus=False).pack(padx=4)
            filewin.bind('<Shift-Control-L>', lambda _: cls.show_analysis())
            filewin.bind('<Shift-Control-A>',
                         lambda _: cls.view(cls.ANALYSISFILE))

        if filepath == cls.ANALYSISFILE:
            filewin.geometry(Utils.get_toplevel('position', app))
            ttk.Button(
                filewin, text='Erase',
                command=lambda: Files.erase(cls.ANALYSISFILE, filetext, filewin),
                takefocus=False).pack(padx=4)
            filewin.bind('<Shift-Control-L>', lambda _: cls.show_analysis())


# ############ A MVC add-on; independent of data functions #############
class CountFyi:
    """
    Methods to provide user with information and help.
    """

    def __init__(self, share):
        self.share = share

    @staticmethod
    def about() -> None:
        """
        Toplevel display of program metadata.
        Called from Viewer.master_widgets() Help menu bar.

        :return: None
        """
        # Have highlightcolor match self.master_bg of the app main window.
        aboutwin = tk.Toplevel(highlightthickness=5,
                               highlightcolor='SteelBlue4',
                               highlightbackground='grey75')
        aboutwin.geometry(Utils.position_wrt_window(app, 30, 20))
        aboutwin.resizable(False, False)
        aboutwin.title(f'About {__program_name__}')
        aboutwin.focus_set()
        insert_txt = (f'{__doc__}\n'
                      f'{"Author:".ljust(13)}{__author__}\n'
                      f'{"Credits:".ljust(13)}{__credits__}\n'
                      f'{"License:".ljust(13)}{__license__}\n'
                      f'{"Program:".ljust(13)}{__program_name__}\n'
                      f'{"Version:".ljust(13)}{__version__}\n'
                      f'{"Dev. Env.:".ljust(13)}{__dev_environment__}\n'
                      f'{"URL:".ljust(13)}{__project_url__}\n'
                      f'{"Maintainer:".ljust(13)}{__maintainer__}\n'
                      f'{"Status:".ljust(13)}{__status__}\n'
                      )
        max_line = len(max([line for line in insert_txt.splitlines()], key=len))
        abouttxt = tk.Text(aboutwin, font='TkFixedFont',
                           width=max_line, height=insert_txt.count('\n') + 2,
                           relief='groove', borderwidth=5, padx=25)
        abouttxt.insert(1.0, insert_txt)
        abouttxt.pack()
        # Need to not have cursor appear in Text, but allow
        #   rt-click edit commands to work if needed.
        abouttxt.configure(state=tk.DISABLED)
        Binds.keyboard('close', aboutwin, app)
        Binds.click('right', abouttxt, app)

    def compliment_me(self) -> None:
        """A silly diversion; called from Help menu bar and keybinding.
        """
        compliments = [
            "Hey there good lookin'!", 'I wish we had met sooner.',
            'You are the smartest person I know.', 'I like your hair.',
            'You have such a nice smile.', 'Smart move!',
            'Blue is your color.', 'Good choice!',
            "That's very kind of you.", "Stop! You're making me blush.",
            'I just love what you did.', 'How witty you are!', 'Awesome!',
            'Your tastes are impeccable.', "You're incredible!",
            'You are so talented!', "I wish I'd thought of that.",
            'This is fun!', 'Get back to work.', 'Nice!', 'You saved me.',
            'You are an inspiration to us all.', "That's so funny!",
            'Show me how you do that.', "I've always looked up to you.",
            'You sound great!', 'You smell nice.', 'Great job!',
            'You are a role model.', 'I wish more people were like you.',
            'We appreciate what you did.', 'I hear people look up to you.',
            'You are a really good dancer.', 'What makes you so successful?',
            'When you speak, people listen.', 'You are a superb person.',
            'You rock!', 'You nailed it!', 'That was really well done.',
            'You are amazing!', 'We need more folks like you around here.',
            'Excuse me, are you a model?', 'What a lovely laugh you have.',
            "I'm jealous of your ability.", "You're the stuff of legends.",
            'This would not be possible without you.', 'Way to go! Yay!',
            'Did you make that? I love it!', 'You are the best!',
            'I like what you did.', 'Whoa. Have you been working out?',
            "We can't thank you enough.", 'No, really, you have done enough.',
            "That's a good look for you.", 'I could not have done it better.',
            'Congratulations!', 'Try not. Do or do not. There is no try.',
            "Well, THAT's impressive.", 'I hear that you are the one.',
            'You excel at everything.', 'Your voice is very soothing.',
            'Is it true what people say?', 'The word is, you got it!',
            'The Nobel Committee has been trying to reach you.',
            'The Academy is asking for your CV.', 'You look great!',
            'The President seeks your council.', 'Thank you so much!',
            'The Prime Minister seeks your council.', 'Crunchers rule!',
            'Crunchers are the best sort of people.',
            "I can't think of anything to say. Sorry.",
        ]
        praise = choice(compliments)
        self.share.compliment_l.config(text=praise)
        self.share.notice_l.grid_remove()
        # Need to re-grid initial master_widgets() grids b/c its grid may
        #   have been removed by a notice_l call. Original grid coordinates
        #   are set in master_widgets().
        self.share.compliment_l.grid()

        def refresh():
            self.share.compliment_l.grid_remove()
            # Re-grid notice to return to current Notice text.
            self.share.notice_l.grid()
            app.update_idletasks()

        self.share.compliment_l.after(3333, refresh)

    @staticmethod
    def file_paths() -> None:
        """
        Toplevel display of full paths for program-generated files.
        Called from Viewer.master_widgets() Help menu bar.

        :return: None
        """
        # Have highlightcolor match self.master_bg of the app main window.
        pathswin = tk.Toplevel(highlightthickness=5,
                               highlightcolor='SteelBlue4',
                               highlightbackground='grey75')
        # Need to position window over the window from which it is called.
        pathswin.geometry(Utils.get_toplevel('position', app))
        pathswin.resizable(False, False)
        pathswin.title(f'Program-generated files on {gethostname()}')
        pathswin.focus_set()
        insert_txt = (
            f'Full file paths created by {__program_name__}\n\n'
            f'Data log (file exists: {Path.exists(Logs.LOGFILE)})\n'
            f'   ...do not alter this file while program is running\n'
            f'   {Logs.LOGFILE}\n\n'
            f'Saved log analyses (file exists: {Path.exists(Logs.ANALYSISFILE)})\n'
            f'   {Logs.ANALYSISFILE}\n'
        )
        if MY_OS in 'lin, dar':
            insert_txt = (f'{insert_txt}\nLockfile (hidden):\n'
                          f'   {lockfile_path}\n')

        max_line = len(max([line for line in insert_txt.splitlines()], key=len))
        pathstxt = tk.Text(pathswin, font='TkFixedFont',
                           height=insert_txt.count('\n') + 1,
                           width=max_line,
                           relief='groove', borderwidth=5,
                           padx=10, pady=10)
        pathstxt.insert(1.0, insert_txt)
        # Need to center the header lines.
        pathstxt.tag_configure("header", justify='center')
        pathstxt.tag_add("header", "1.0", "3.0")
        pathstxt.pack()
        Binds.keyboard('close', pathswin, app)
        Binds.click('right', pathstxt, app)

    @staticmethod
    def information() -> None:
        """
        Toplevel display of basic information for usage and actions.
        Called from Viewer.master_widgets() Help menu bar.

        :return: None
        """
        # Have highlightcolor match self.master_bg of the app main window.
        infowin = tk.Toplevel(highlightthickness=5,
                              highlightcolor='SteelBlue4',
                              highlightbackground='grey75')
        infowin.geometry(Utils.position_wrt_window(app, 30, 20))
        infowin.resizable(False, False)
        infowin.title('Usage information')
        infowin.focus_set()
        insert_txt = ("""
        - Counting begins once "Count now" is clicked in settings window.\n
        - Interval and Summary data buttons switch visual emphasis;
                ...those buttons activate once their data post.
                The Summary task time "avg" is the weighted mean.\n
        - At start, '# tasks reported' and 'Interval time' are from
                the most recent hourly BOINC report.\n
        - Number of tasks in queue and Notices update every"""
                      f' {NOTICE_INTERVAL} seconds.\n'
                      """
        - Displayed countdown clock time is approximate.\n
        - Counts and Notices histories are in the log file.\n
        - While not recommended, in Linux and macOS, multiple program
                instances can be run from separate directories.
                Windows will not run multiple instances.\n
        - When analysis of logged hours is "cannot determine"...
                Quick fix: backup then delete log file, restart program.\n
        - Right-click actions only affect on-screen text, not file content,
                except edits in the log analysis window, such as notations,
                can be saved to the log analysis file.\n
        - Most common key commands work as expected.
        """)

        # OS-specific Text widths were empirically determined for TkTextFont.
        os_width = 0
        if MY_OS in 'lin, win':
            os_width = 64
        elif MY_OS == 'dar':
            os_width = 56
        infotxt = tk.Text(infowin, font='TkTextFont',
                          width=os_width, height=insert_txt.count('\n') + 2,
                          relief='groove', padx=15)
        infotxt.insert(1.0, insert_txt)
        infotxt.pack()
        # Need to not have cursor appear in Text, but allow
        #   rt-click edit commands to work if needed.
        infotxt.configure(state=tk.DISABLED)
        Binds.keyboard('close', infowin, app)
        Binds.click('right', infotxt, app)


# ############################ MVC Classes #############################
# MVC Modeler: The engine that gets BOINC data and runs count intervals.
class CountModeler:
    """
    Counting, statistical analysis, and formatting of BOINC task data.
    """
    # Need to have these vars as Class attributes, so they will not be
    # reset when interval_data() is called. ttimes_smry would be okay
    # in __init__, but is here for clarity.
    ttimes_used = set()
    ttimes_smry = set()

    def __init__(self, share):
        self.share = share
        self.thread_lock = threading.Lock()
        self.task_count_start = 0
        self.task_count_new = 0

    def default_settings(self) -> None:
        """
        Set or reset default run parameters in the setting dictionary.
        """
        self.share.setting['interval_t'].set('1h')
        self.share.setting['interval_m'].set(60)
        self.share.intvl_choice['values'] = ('1h', '30m', '20m', '15m', '10m')
        self.share.intvl_choice.select_clear()
        self.share.setting['summary_t'].set('1d')
        self.share.setting['sumry_t_value'].set(1)
        self.share.setting['sumry_t_unit'].set('day')
        self.share.sumry_unit_choice['values'] = ('day', 'hr', 'min')
        self.share.sumry_unit_choice.select_clear()
        self.share.setting['cycles_max'].set(1008)
        self.share.setting['do_log'].set(True)
        self.share.setting['proj_update'].set(False)

    def start_data(self) -> None:
        """
        Gather initial task data and times; set data dictionary
        control variables. Log data to file if so optioned.
        Called from start_when_confirmed().
        """
        # As with task names, task times as sec.microsec are unique.
        #   In the future, may want to inspect task names with
        #     tnames = BC.get_reported('tasks').
        ttimes_start = BC.get_reported('elapsed time')
        self.share.data['task_count'].set(len(ttimes_start))
        self.share.data['num_tasks_all'].set(len(BC.get_tasks('name')))

        # Begin the set of used/old tasks to exclude from new tasks;
        #   used in interval_data() to track tasks across intervals.
        self.ttimes_used.update(ttimes_start)

        startdict = T.boinc_ttimes_stats(ttimes_start)
        self.share.data['tt_avg'].set(startdict['tt_avg'])
        self.share.data['tt_sd'].set(startdict['tt_sd'])
        self.share.data['tt_range'].set(
            f"{startdict['tt_min']} -- {startdict['tt_max']}")
        self.share.data['tt_total'].set(startdict['tt_total'])

        self.share.data['time_prev_cnt'].set('Last hourly BOINC report.')

        if self.share.setting['do_log'].get():
            self.share.logit('start')

    def task_states(self) -> None:
        """
        Query boinc-client for status of tasks queued, running, and
        suspended; set corresponding dictionary tk control variables.
        Called from notice_it().
        """

        self.share.status_time = datetime.now().strftime(LONG_STRFTIME)
        tasks_all = BC.get_tasks('all')
        no_new_tasks = BC.no_new_tasks()

        # Need the literal task data tags as found in boinccmd stdout;
        #   the format is same as tag_str in BC.get_tasks().
        #   Use tuple index to populate the list expressions.
        tags = ('   name: ',
                '   active_task_state: ',
                '   state: ')
        num_tasks_all = len([elem for elem in tasks_all if tags[0] in elem])
        tasks_active = [elem.replace(tags[1], '') for elem in tasks_all
                        if tags[1] in elem]
        task_states = [elem.replace(tags[2], '') for elem in tasks_all
                       if tags[2] in elem]
        # When communication to server is stalled, all tasks will be
        #  "Ready to report" with a state of 'uploaded', so a forced
        #   Project update in notice_it() may prompt finalizing
        #   the task upload.
        if 'uploaded' in task_states and 'downloaded' not in task_states:
            self.share.note['proj_stalled'].set(True)
        num_running = len(
            [task for task in tasks_active if 'EXECUTING' in task])
        num_suspended_by_boinc = len(
            [task for task in tasks_active if 'SUSPENDED' in task])
        num_suspended_by_user = len(
            [task for task in tasks_all if 'suspended via GUI: yes' in task])

        self.share.data['num_tasks_all'].set(num_tasks_all)
        self.share.note['num_running'].set(num_running)
        self.share.note['num_suspended_by_boinc'].set(num_suspended_by_boinc)
        self.share.note['num_suspended_by_user'].set(num_suspended_by_user)
        self.share.note['no_new_tasks'].set(no_new_tasks)

    def interval_data(self) -> None:
        """
        Run timer and countdown clock to update and analyze regular and
        summary data for task status and times. Set control variables
        for data and notice dictionaries.
        Is threaded as interval_thread; started in Viewer.start_threads()
        Calls to: get_minutes(), log_it().
        """
        ttimes_new = set()
        ttimes_smry = set()
        cycles_max = self.share.setting['cycles_max'].get()
        interval_m = self.share.setting['interval_m'].get()
        reference_time = time()
        tic_nnt = 0
        sumry_intvl_counts = []
        sumry_intvl_ttavgs = []

        for cycle in range(cycles_max):
            if cycle == 1:
                # Need to change button name and function from Start to Interval
                #   after initial cycle[0] completes and intvl data displays.
                #  It might be better if statement were in Viewer, but simpler
                #  to put it here with easy reference to cycle.
                self.share.intvl_b.grid(row=0, column=1,
                                        padx=(16, 0), pady=(8, 4))
                self.share.starting_b.grid_forget()
            # Need to sleep between counts while displaying a countdown timer.
            # Need to limit total time of interval to target_elapsed_time,
            #   in Epoch seconds, b/c each interval sleep cycle will run longer
            #   than the intended interval. Realized interval time should not
            #   drift by more than 1 second during count_max cycles.
            # Without this time limit, each 1h interval would gain ~4s.
            interval_sec = interval_m*60
            target_elapsed_time = reference_time + (interval_sec * (cycle+1))
            for _sec in range(interval_sec):
                if cycle == cycles_max:
                    break
                if time() > target_elapsed_time:
                    self.share.data['time_next_cnt'].set('00:00')
                    break
                interval_sec -= 1
                # Need to show the time remaining in clock time format.
                self.share.data['time_next_cnt'].set(
                    T.sec_to_format(interval_sec, 'clock'))
                sleep(1.0)

            # NOTE: Starting tasks are not included in interval and summary
            #   counts, but starting task times are used here to determine
            #   "new" tasks.
            # Need to add all prior tasks to the "used" set.
            #  "new" task times are carried over from the prior interval cycle.
            #  For cycle[0], ttimes_used is starting tasks from start_data()
            #    and ttimes_new is empty.
            with self.thread_lock:
                self.ttimes_used.update(ttimes_new)
                ttimes_reported = set(BC.get_reported('elapsed time'))

                # Need to reset prior ttimes_new, then repopulate it with only
                #   newly reported tasks.
                ttimes_new.clear()
                ttimes_new = ttimes_reported - self.ttimes_used

                task_count_new = len(ttimes_new)
                self.share.data['task_count'].set(task_count_new)
                # Add new tasks to summary set for later analysis.
                ttimes_smry.update(ttimes_new)

                cycles_remain = int(self.share.data['cycles_remain'].get()) - 1
                self.share.data['cycles_remain'].set(cycles_remain)
                # Display weekday with time of previous interval to aid the user.
                self.share.data['time_prev_cnt'].set(
                    datetime.now().strftime(DAY_STRFTIME))
                # Capture full ending time here, instead of in log_it(),
                #   so that the logged time matches displayed time.
                self.share.data['intvl_count_t'].set(
                    datetime.now().strftime(LONG_STRFTIME))

                # Track when no new tasks were reported in past interval;
                #   tic_nnt used in log_it().
                # Need to update num_running value from task_states().
                self.task_states()
                num_running = self.share.note['num_running'].get()

                if task_count_new == 0:
                    tic_nnt += 1
                elif task_count_new > 0 and num_running > 0:
                    tic_nnt = 0
                self.share.note['tic_nnt'].set(tic_nnt)

                intervaldict = T.boinc_ttimes_stats(ttimes_new)
                self.share.data['tt_avg'].set(intervaldict['tt_avg'])
                self.share.data['tt_sd'].set(intervaldict['tt_sd'])
                self.share.data['tt_range'].set(
                    f"{intervaldict['tt_min']} -- {intervaldict['tt_max']}")
                self.share.data['tt_total'].set(intervaldict['tt_total'])

                # Need to gather interval times and counts for ea. interval in
                #   a summary segment to calc weighted mean times. This sumry
                #   list has a different function than the ttimes_smry set.
                sumry_intvl_counts.append(task_count_new)
                sumry_intvl_ttavgs.append(self.share.data['tt_avg'].get())

                # SUMMARY DATA ####################################################
                # NOTE: Starting data are not included in summary tabulations.
                summary_m = T.string_to_min(self.share.setting['summary_t'].get())
                # When summary interval is >= 1 week, need to provide date of
                #   prior summary rather than weekday, as above (%A %H:%M).
                if summary_m >= 10080:
                    self.share.data['time_prev_cnt'].set(
                        datetime.now().strftime(SHORTER_STRFTIME))
                summary_time = self.share.data['time_prev_cnt'].get()

                if (cycle + 1) % (summary_m // interval_m) == 0 and num_running > 0:
                    # Flag used in log_it() to log summary data.
                    self.share.data['log_summary'].set(True)
                    # Need to deactivate tooltip and activate the Summary
                    #  data button now; only need these statements for
                    #  1st summary, but, oh well, here we go again...
                    Tooltip(self.share.sumry_b, '', 'disabled')
                    self.share.sumry_b.config(state=tk.NORMAL)

                    # Set time and stats of summary count.
                    self.share.data['time_prev_sumry'].set(summary_time)
                    self.share.data['task_count_sumry'].set(len(ttimes_smry))
                    summarydict = T.boinc_ttimes_stats(ttimes_smry)
                    self.share.data['tt_sd_sumry'].set(summarydict['tt_sd'])
                    self.share.data['tt_range_sumry'].set(
                        f"{summarydict['tt_min']} -- {summarydict['tt_max']}")
                    self.share.data['tt_total_sumry'].set(summarydict['tt_total'])

                    # Need the weighted mean summary task time, not the average
                    #   (arithmetic mean) value.
                    tt_wtmean = T.logtimes_stat(
                        sumry_intvl_ttavgs, 'wtmean', sumry_intvl_counts)
                    self.share.data['tt_mean_sumry'].set(tt_wtmean)

                    # Need to reset data set for the next summary interval.
                    ttimes_smry.clear()
                    sumry_intvl_counts.clear()
                    sumry_intvl_ttavgs.clear()

                if (cycle + 1) % (summary_m // interval_m) == 0 and num_running == 0:
                    self.share.data['log_summary'].set(True)
                    Tooltip(self.share.sumry_b, '', 'disabled')
                    self.share.sumry_b.config(state=tk.NORMAL)

                    self.share.data['time_prev_sumry'].set(summary_time)
                    self.share.data['task_count_sumry'].set(0)
                    self.share.data['tt_mean_sumry'].set('n/a')
                    self.share.data['tt_sd_sumry'].set('n/a')
                    self.share.data['tt_range_sumry'].set('n/a')
                    self.share.data['tt_total_sumry'].set('n/a')

            # Call to log_it() needs to be outside the thread lock.
            app.update_idletasks()
            if self.share.setting['do_log'].get():
                self.share.logit('interval')

    def notice_it(self) -> None:
        """
        Notices for BOINC task state information should run on short
        time intervals. A NOTICE_INTERVAL of 15 works well.
        Is threaded as notice_thread; started in Viewer.start_threads().
        Calls to: task_states() and log_it().
        """
        while self.share.data['cycles_remain'].get() > 0:
            sleep(NOTICE_INTERVAL)
            with self.thread_lock:
                # Need to quit app if boinc-client is no longer running.
                check_boinc()

                self.task_states()
                num_running = self.share.note['num_running'].get()
                num_suspended_by_user = self.share.note['num_suspended_by_user'].get()
                num_suspended_by_boinc = self.share.note['num_suspended_by_boinc'].get()
                num_tasks_all = self.share.data['num_tasks_all'].get()
                tic_nnt = self.share.note['tic_nnt'].get()
                proj_stalled = self.share.note['proj_stalled'].get()
                no_new_tasks = self.share.note['no_new_tasks'].get()
                cycles_max = self.share.setting['cycles_max'].get()
                cycles_remain = self.share.data['cycles_remain'].get()
                interval_m = self.share.setting['interval_m'].get()

                # Need to change to notice fg color from "All is well" row_fg color.
                self.share.notice_l.config(fg=self.share.highlight)

                # Need notices for task status that might need user attention,
                #   conditioned in descending priority.
                if num_running > 0:
                    if num_suspended_by_user > 0:
                        self.share.note['notice_txt'].set(
                            f'{num_suspended_by_user} tasks are suspended by user.\n'
                            'BOINC will not upload while tasks are suspended.')
                    elif num_running >= (num_tasks_all - 1):
                        self.share.note['notice_txt'].set(
                            'BOINC client is about to run out of tasks.\n'
                            'Check BOINC Manager.')
                    elif tic_nnt > 0:
                        nnt_time = T.sec_to_format(
                            (tic_nnt * interval_m * 60), 'short')
                        self.share.note['notice_txt'].set(
                            f'NO TASKS reported in past {nnt_time}\n'
                            f'for the prior {tic_nnt} counting interval(s).')
                    else:
                        # Everything is fine, remove any prior notice.
                        # Use a de-emphasized color for this non-notice status text.
                        self.share.notice_l.config(fg=self.share.row_fg)
                        self.share.note['notice_txt'].set(
                            f'All is well (updates every {NOTICE_INTERVAL} seconds)')

                if num_running == 0:
                    if proj_stalled:
                        if self.share.setting['proj_update'].get():
                            # Note: this will sleep notice_it() for 70 seconds.
                            self.update_project()
                        else:
                            self.share.note['notice_txt'].set(
                                'A PROJECT UPDATE MAY BE NEEDED.\n'
                                'Check BOINC Manager.')
                    elif num_tasks_all == 0:
                        self.share.note['notice_txt'].set(
                            'BOINC client has no tasks to run!\n'
                            'Check BOINC Manager.')
                        if no_new_tasks:
                            self.share.note['notice_txt'].set(
                                'BOINC client has no tasks to run!\n'
                                'Project is set to receive no new tasks.\n'
                                'Check BOINC Manager Projects.')
                    elif num_suspended_by_user > 0:
                        self.share.note['notice_txt'].set(
                            f'NO TASKS running; {num_suspended_by_user} tasks suspended by user.\n'
                            'You may want to resume them.')
                    elif num_suspended_by_boinc > 0:
                        self.share.note['notice_txt'].set(
                            'NO TASKS running.\n'
                            'A BOINC Manager "When to suspend" condition was met.\n'
                            'Edit BOINC Manager Computing preferences if this is a problem.')
                    else:
                        self.share.note['notice_txt'].set(
                            'NO TASKS running; reason unknown\nCheck BOINC Manager.')

                if cycles_remain == 0:
                    prior_note = self.share.note['notice_txt'].get()
                    if prior_note:
                        self.share.note['notice_txt'].set(
                            f'{prior_note}\n'
                            f'*** All {cycles_max} count intervals have been run. ***\n')
                    else:
                        self.share.note['notice_txt'].set(
                            f'*** All {cycles_max} count intervals have been run. ***\n')
                    print(f'\n*** {cycles_max} of {cycles_max} counting cycles have ended. ***\n')

            app.update_idletasks()
            # Call to log_it() here needs to be outside the thread lock.
            if self.share.setting['do_log'].get():
                self.share.logit('notice')

    def log_it(self, called_from) -> None:
        """
        Write interval and summary metrics for recently reported
        BOINC tasks. Provide information on aberrant task status.
        Called from interval_data() and notice_it().
        Is threaded as log_thread; started in Viewer.start_threads().

        :param called_from: Either 'start', 'interval' or 'notice',
                            depending on type of data to be logged.
        """

        # Var used for log text formatting:
        indent = ' ' * 22
        bigindent = ' ' * 33

        # NOTE: any change to log text format or structure needs to be tracked
        #   by data extraction regex in Logs.analyze_logfile().
        # Note: Lots of local variables are used here to make the notice text
        #   statements easier to read.
        # Var outside of thread lock are set in settings() and thus invariant.
        cycles_max = self.share.setting['cycles_max'].get()
        interval_t = self.share.setting['interval_t'].get()
        summary_t = self.share.setting['summary_t'].get()
        with self.thread_lock:
            intvl_count_t = self.share.data['intvl_count_t'].get()
            if called_from == 'start':
                self.task_count_start = self.share.data['task_count'].get()
            elif called_from == 'interval':
                self.task_count_new = self.share.data['task_count'].get()
            tt_avg = self.share.data['tt_avg'].get()
            tt_sd = self.share.data['tt_sd'].get()
            tt_range = self.share.data['tt_range'].get()
            tt_total = self.share.data['tt_total'].get()
            num_tasks_all = self.share.data['num_tasks_all'].get()
            cycles_remain = self.share.data['cycles_remain'].get()
            num_running = self.share.note['num_running'].get()
            num_suspended_by_user = self.share.note['num_suspended_by_user'].get()
            no_new_tasks = self.share.note['no_new_tasks'].get()
            tic_nnt = self.share.note['tic_nnt'].get()

            if called_from == 'start' and cycles_max > 0:
                report = (
                    f'\n>>> START GUI TASK COUNTER v.{__version__}, SETTINGS: <<<\n'
                    f'{self.share.long_time_start};'
                    ' Number of tasks in the most recent BOINC report:'
                    f' {self.task_count_start}\n'
                    f'{indent}Task Time: avg {tt_avg},\n'
                    f'{bigindent}range [{tt_range}],\n'
                    f'{bigindent}stdev {tt_sd}, total {tt_total}\n'
                    f'{indent}Total tasks in queue: {num_tasks_all}\n'
                    f'{indent}Number of scheduled count intervals: {cycles_max}\n'
                    f'{indent}Counts every {interval_t}, summaries every {summary_t}.\n'
                    f'{indent}BOINC status evaluations every {NOTICE_INTERVAL}s.\n'
                    f'{indent}Project auto-update:'
                    f" {self.share.setting['proj_update'].get()}\n\n"
                    'Timed intervals beginning now...\n')
                logging.info(report)
            # Need to provide a truncated report for one-off "status" runs.
            elif called_from == 'start' and cycles_max == 0:
                report = (
                    f'\n{self.share.long_time_start}; STATUS REPORT\n'
                    f'{indent}Number of tasks recently reported by BOINC:'
                    f' {self.task_count_start}\n'
                    f'{indent}Task Time: avg {tt_avg},\n'
                    f'{bigindent}range [{tt_range}],\n'
                    f'{bigindent}stdev {tt_sd}, total {tt_total}\n'
                    f'{indent}Total tasks in queue: {num_tasks_all}\n')
                logging.info(report)

            # Note: Two timestamps are used: self.share.data['intvl_count_t']
            #   is defined in interval_data() at end of each count cycle,
            #   self.share.status_time is defined in task_states().
            if called_from == 'notice' and num_running > 0:
                # A Notice for no new tasks reported, tic_nnt, is issued in
                #   interval_data() instead of here.
                if num_running == num_tasks_all:
                    report = (f'\n{self.share.status_time};'
                              'BOINC client is about to run out of tasks.')
                    logging.info(report)
                if num_suspended_by_user > 0:
                    report = (f'\n{self.share.status_time}; '
                              f'{num_suspended_by_user} tasks are suspended by user.')
                    logging.info(report)
            elif called_from == 'notice' and num_running == 0:
                report = (f'\n{self.share.status_time};'
                          ' *** NO TASKS RUNNING. Check BOINC Manager.***')
                logging.info(report)
                if self.share.note['proj_stalled'].get():
                    report = (
                        f' *** PROJECT AUTO-UPDATE REQUESTED for {self.share.first_project}. ***\n'
                        '  All tasks were "Ready to report" and waiting to upload.\n'
                        '  If Project auto-update is allowed, tasks should now be uploaded.\n'
                        '  Verify in BOINC Manager.')
                    logging.info(report)
                if num_tasks_all == 0:
                    report = f'{indent}BOINC client has no tasks!\n'
                    logging.info(report)
                if self.share.note['num_suspended_by_boinc'].get() > 0:
                    report = (f'{indent}BOINC Manager has suspended tasks;\n'
                              f'{indent}A "When to suspend" condition was met\n'
                              f'{indent}in BOINC Manager Computing preferences.')
                    logging.info(report)
                if num_suspended_by_user > 0:
                    report = (f'{indent}'
                              f'{num_suspended_by_user} tasks suspended by user.')
                    logging.info(report)
                if no_new_tasks:
                    report = (f'{indent}Not receiving new tasks.\n'
                              f'{indent}Check BOINC Manager Projects.')
                    logging.info(report)

            if called_from == 'interval' and tic_nnt > 0:
                report = (f'\n{intvl_count_t}; NO TASKS reported in the past'
                          f' {tic_nnt} counting intervals.\n'
                          f'{indent}{cycles_remain} counts remain.')
                logging.info(report)

            # This tic condition is equivalent to: task_count_new > 0 and
            #   num_running > 0; that is, everything normal.
            elif called_from == 'interval' and tic_nnt == 0:
                report = (
                    f'\n{intvl_count_t}; Tasks reported in the past {interval_t}:'
                    f' {self.task_count_new}\n'
                    f'{indent}Task Time: avg {tt_avg},\n'
                    f'{bigindent}range [{tt_range}],\n'
                    f'{bigindent}stdev {tt_sd}, total {tt_total}\n'
                    f'{indent}Total tasks in queue: {num_tasks_all}\n'
                    f'{indent}{cycles_remain} counts remain.'
                )
                logging.info(report)

            if called_from == 'interval' and self.share.data['log_summary'].get():
                report = (
                    f'\n{intvl_count_t}; >>> SUMMARY: Count for the past'
                    f" {summary_t}: {self.share.data['task_count_sumry'].get()}\n"
                    f"{indent}Task Time: mean {self.share.data['tt_mean_sumry'].get()},\n"
                    f"{bigindent}range [{self.share.data['tt_range_sumry'].get()}],\n"
                    f"{bigindent}stdev {self.share.data['tt_sd_sumry'].get()},"
                    f" total {self.share.data['tt_total_sumry'].get()}")
                logging.info(report)
                # Need to reset flag to toggle summary logging.
                self.share.data['log_summary'].set(False)

            if called_from == 'interval' and cycles_remain == 0:
                report = f'\n### {cycles_max} counting cycles have ended. ###\n'
                logging.info(report)

    def update_project(self) -> None:
        """
        Called from notice_it() when auto-update project setting is True.
        """
        # I'm not sure how to handle multiple concurrent Projects.
        # B/c of how BC.project_action is structured, here I use the
        #  url to get the Project name ID which is used to get the
        #  url needed for the project cmd.  Silly, but uses existing
        #  boinc_commands.py methods. Is there a better way?
        first_local_url = BC.get_project_url()[0]
        self.share.first_project = list(BC.project_url().keys())[
            list(BC.project_url().values()).index(first_local_url)]
        BC.project_action(self.share.first_project, 'update')
        self.share.note['notice_txt'].set(
            'Project auto-update in progress for'
            f' {self.share.first_project}...')
        if self.share.setting['do_log'].get():
            self.share.logit('notice')
        # Need to provide time for BOINC Project server to respond before
        #   continuing with notice_it() thread.
        sleep(70)


# MVC Viewer, the tkinter GUI engine; runs in main thread.
class CountViewer(tk.Frame):
    """
    The Viewer communicates with Modeler via 'share' objects handled
    through the Controller class. All GUI widgets go here.
    """

    def __init__(self, share):
        super().__init__()
        self.share = share
        # Note that self.master is an internal attribute and refers to the
        #   CountController() Tk top window. Outside of CountViewer(),
        #   use app. to refer to the CountController() Tk object.
        self.dataframe = tk.Frame()
        self.menubar = tk.Menu()

        # Set colors for row labels and data display.
        # These colors are compatible with red-green color-blindness.
        self.share.row_fg = 'LightYellow'  # Row header label fg.
        self.master_bg = 'SteelBlue4'  # app and header label bg.
        self.data_bg = 'grey40'  # Data labels and data frame bg.
        self.share.highlight = 'gold1'  # Notices, compliments, highlight fg.
        self.emphasize = 'grey90'  # Lighter data label fg, use for grey-out.
        self.deemphasize = 'grey60'  # Darker data label fg.

        # Need to grey-out menu bar headings and View log button when
        #   another application has focus.
        #   source: https://stackoverflow.com/questions/18089068/
        #   tk-tkinter-detect-application-lost-focus
        self.bind_all('<FocusIn>', self.app_got_focus)
        self.bind_all('<FocusOut>', self.app_lost_focus)

        # settings() window widgets:
        self.settings_win = tk.Toplevel()
        self.share.intvl_choice = ttk.Combobox(self.settings_win)
        self.sumry_value_entry = ttk.Entry(self.settings_win)
        self.share.sumry_unit_choice = ttk.Combobox(self.settings_win)
        self.cycles_max_entry = ttk.Entry(self.settings_win)
        self.countnow_button = ttk.Button(self.settings_win)
        self.log_choice = tk.Checkbutton(self.settings_win)
        self.update_choice = tk.Checkbutton(self.settings_win)

        # Control variables for basic run parameters/settings passed
        #    between Viewer and Modeler.
        self.share.setting = {
            'interval_t': tk.StringVar(),
            'interval_m': tk.IntVar(),
            'sumry_t_value': tk.StringVar(),
            'sumry_t_unit': tk.StringVar(),
            'summary_t': tk.StringVar(),
            'cycles_max': tk.IntVar(),
            'do_log': tk.BooleanVar(),
            'proj_update': tk.BooleanVar()
        }

        # Control variables for display in master; data passed between
        #    Viewer and Modeler.
        self.share.data = {
            # Start and Interval data
            'task_count': tk.IntVar(),
            'tt_avg': tk.StringVar(),
            'tt_sd': tk.StringVar(),
            'tt_range': tk.StringVar(),
            'tt_total': tk.StringVar(),
            'intvl_count_t': tk.StringVar(),
            # General data
            'time_prev_cnt': tk.StringVar(),
            'cycles_remain': tk.IntVar(),
            'time_next_cnt': tk.StringVar(),
            'num_tasks_all': tk.IntVar(),
            # Summary data
            'time_prev_sumry': tk.StringVar(),
            'task_count_sumry': tk.IntVar(),
            'tt_mean_sumry': tk.StringVar(),
            'tt_sd_sumry': tk.StringVar(),
            'tt_range_sumry': tk.StringVar(),
            'tt_total_sumry': tk.StringVar(),
            'log_summary': tk.BooleanVar()
        }

        # Control variables for notices and logging passed between
        #   Viewer and Modeler and between Modeler threads.
        self.share.note = {
            'notice_txt': tk.StringVar(),
            'num_running': tk.IntVar(),
            'tic_nnt': tk.IntVar(),
            'proj_stalled': tk.BooleanVar(),
            'no_new_tasks': tk.BooleanVar(),
            'num_suspended_by_user': tk.IntVar(),
            'num_suspended_by_boinc': tk.IntVar(),
        }

        # Labels for settings values; gridded in master_layout(). They are
        #   fully configured here simply to reduce number of lines in code.
        # NOTE: self.time_start_l label is initially configured for text to
        #   show a startup message, then reconfigured in emphasize_start_data()
        #   for the time_start.
        self.time_start_l = tk.Label(
            self.dataframe, bg=self.data_bg, fg='grey90')
        self.interval_t_l = tk.Label(
            self.dataframe, width=21, borderwidth=2,
            textvariable=self.share.setting['interval_t'],
            relief='groove', bg=self.data_bg)
        self.summary_t_l = tk.Label(
            self.dataframe, width=21, borderwidth=2,
            textvariable=self.share.setting['summary_t'],
            relief='groove', bg=self.data_bg)
        self.cycles_max_l = tk.Label(
            textvariable=self.share.setting['cycles_max'],
            bg=self.master_bg, fg=self.share.row_fg)

        # Labels for BOINC data.
        self.task_count_l = tk.Label(
            self.dataframe, width=3, bg=self.data_bg,
            textvariable=self.share.data['task_count'])
        self.tt_avg_l = tk.Label(
            self.dataframe, width=3, bg=self.data_bg,
            textvariable=self.share.data['tt_avg'])
        self.tt_sd_l = tk.Label(
            self.dataframe, width=3, bg=self.data_bg,
            textvariable=self.share.data['tt_sd'])
        self.tt_range_l = tk.Label(
            self.dataframe, width=3, bg=self.data_bg,
            textvariable=self.share.data['tt_range'])
        self.tt_total_l = tk.Label(
            self.dataframe, width=3, bg=self.data_bg,
            textvariable=self.share.data['tt_total'])
        self.task_count_sumry_l = tk.Label(
            self.dataframe, width=3, bg=self.data_bg,
            textvariable=self.share.data['task_count_sumry'])
        self.ttmean_sumry_l = tk.Label(
            self.dataframe, width=3, bg=self.data_bg,
            textvariable=self.share.data['tt_mean_sumry'])
        self.ttsd_sumry_l = tk.Label(
            self.dataframe, width=3, bg=self.data_bg,
            textvariable=self.share.data['tt_sd_sumry'])
        self.ttrange_sumry_l = tk.Label(
            self.dataframe, width=3, bg=self.data_bg,
            textvariable=self.share.data['tt_range_sumry'])
        self.ttsum_sumry_l = tk.Label(
            self.dataframe, width=3, bg=self.data_bg,
            textvariable=self.share.data['tt_total_sumry'])

        # Master data labels (self.master is implicit as the parent).
        self.time_prev_cnt_l = tk.Label(
            textvariable=self.share.data['time_prev_cnt'],
            bg=self.master_bg, fg=self.share.row_fg)
        self.time_prev_sumry_l = tk.Label(
            textvariable=self.share.data['time_prev_sumry'],
            bg=self.master_bg, fg=self.share.row_fg)
        self.time_next_cnt_l = tk.Label(
            textvariable=self.share.data['time_next_cnt'],
            bg=self.master_bg, fg=self.share.highlight)
        self.cycles_remain_l = tk.Label(
            textvariable=self.share.data['cycles_remain'],
            bg=self.master_bg, fg=self.share.row_fg)
        self.num_tasks_all_l = tk.Label(
            textvariable=self.share.data['num_tasks_all'],
            bg=self.master_bg, fg=self.share.row_fg)
        # Text for compliment_l is configured in compliment_me()
        self.share.compliment_l = tk.Label(
            bg=self.master_bg, fg=self.share.highlight)
        self.share.notice_l = tk.Label(
            textvariable=self.share.note['notice_txt'],
            fg=self.share.highlight, bg=self.master_bg,
            relief='flat', border=0)

        # This style is used only to configure viewlog_b color in
        #   app_got_focus() and app_lost_focus().
        #   self.master is implicit as the parent.
        self.view_button_style = ttk.Style()

        # Need to define image as a class variable, not a local var in methods.
        self.info_button_img = tk.PhotoImage(
            file=Utils.absolute_path_to('images/info_button20.png'))

        self.master_widgets()
        self.master_layout()
        self.share.defaultsettings()
        self.settings()
        # Sequence of starting functions after settings() is called:
        #   confirm_settings(), start_when_confirmed(), start_threads(),
        #   emphasize_start_data(), starting_tooltips(),
        #   CountModeler.start_data(). Of course none of that sequence
        #   matters if BOINC client is not running, so...
        check_boinc()

    def master_widgets(self) -> None:
        """
        Master app menus and buttons.
        """
        self.master.config(menu=self.menubar)
        # Add pull-down menus
        file = tk.Menu(self.menubar, tearoff=0)
        self.menubar.add_cascade(label='File', menu=file)
        file.add_command(
            label='Backup log file',
            command=lambda: Files.save_as(Logs.LOGFILE))
        file.add_command(
            label='Backup analysis file',
            command=lambda: Files.save_as(Logs.ANALYSISFILE))
        file.add_separator()
        file.add_command(label='Quit', command=quit_gui,
                         accelerator='Ctrl+Q')
        # ^^ Note: use Ctrl+Q for macOS also to call quit_gui; Cmd+Q still works.
        view = tk.Menu(self.menubar, tearoff=0)
        self.menubar.add_cascade(label='View', menu=view)
        view.add_command(label='Log file',
                         command=lambda: Logs.view(Logs.LOGFILE),
                         # MacOS: can't display 'Cmd+L' b/c won't override native cmd.
                         accelerator='Ctrl+L')
        view.add_command(label='Analysis of log data', command=Logs.show_analysis,
                         accelerator='Ctrl+Shift+L')
        view.add_command(label='Saved Analyses',
                         command=lambda: Logs.view(Logs.ANALYSISFILE),
                         accelerator='Ctrl+Shift+A')
        help_menu = tk.Menu(self.menubar, tearoff=0)
        self.menubar.add_cascade(label='Help', menu=help_menu)
        help_menu.add_command(label='Information', command=self.share.info)
        help_menu.add_command(label='Compliment',
                              command=self.share.compliment,
                              accelerator='Ctrl+Shift+C')
        help_menu.add_command(label='File paths',
                              command=self.share.filepaths)
        help_menu.add_command(label='About', command=self.share.about)

        # For Button constructors, self.master is implicit as the parent.
        self.share.viewlog_b = ttk.Button(text='View log file',
                                          command=lambda: Logs.view(Logs.LOGFILE),
                                          takefocus=False)
        # Set interval & summary focus button attributes with *.share.* b/c need
        #   to reconfigure them in Modeler.
        # starting_b will be replaced with an active ttk intvl_b after first
        #   interval completes; it is re-gridded in interval_data().
        # starting_b is tk.B b/c ttk.B doesn't use disabledforeground keyword.
        self.share.starting_b = tk.Button(text='Starting data',
                                          width=18, disabledforeground='grey10',
                                          takefocus=False,
                                          state=tk.DISABLED)
        self.share.intvl_b = ttk.Button(text='Interval data', width=18,
                                        command=self.emphasize_intvl_data,
                                        takefocus=False)
        self.share.sumry_b = ttk.Button(text='Summary data', width=20,
                                        command=self.emphasize_sumry_data,
                                        takefocus=False)

    def master_layout(self) -> None:
        """
        Master and dataframe configuration, keybindings, row headers,
        separators, and grids.
        """

        # OS-specific window size ranges set in Controller __init__
        # Need to color in all the master Frame and use near-white border;
        #   bd changes to darker shade for click-drag and loss of focus.
        self.master.config(bg=self.master_bg,
                           highlightthickness=3,
                           highlightcolor='grey95',
                           highlightbackground='grey75'
                           )
        # Need to provide exit info to Terminal and log.
        self.master.protocol('WM_DELETE_WINDOW', quit_gui)

        self.master.bind_all('<Escape>', quit_gui)
        self.master.bind('<Control-q>', quit_gui)
        # ^^ Note: macOS Command-q will quit program without quit_gui info msg.
        # Note: Toplevel key bindings are set with module Binds.keyboard().
        self.master.bind('<Control-l>',
                         lambda _: Logs.view(Logs.LOGFILE))
        self.master.bind('<Shift-Control-L>', lambda _: Logs.show_analysis())
        self.master.bind('<Shift-Control-A>',
                         lambda _: Logs.view(Logs.ANALYSISFILE))
        self.master.bind('<Shift-Control-C>', lambda _: self.share.compliment())

        # Need to specify Ctrl-a for Linux b/c in tkinter that key is
        #   bound to the tkinter predefined virtual event <<LineStart>>,
        #   not <<SelectAll>>, for some reason? And  Shift-Control-A
        #   will select text from cursor to <<LineStart>>.
        if MY_OS in 'lin':
            def select_all():
                app.focus_get().event_generate('<<SelectAll>>')

            self.master.bind_all('<Control-a>', lambda _: select_all())

            def select_none():
                app.focus_get().event_generate('<<SelectNone>>')

            self.master.bind_all('<Shift-Control-A>', lambda _: select_none())

        # Theme controls entire window theme, but only for ttk.Style objects.
        # Options: classic, alt, clam, default, aqua(MacOS only)
        ttk.Style().theme_use('alt')

        self.master.columnconfigure(1, weight=1)
        self.master.columnconfigure(2, weight=1)

        self.dataframe.configure(borderwidth=3, relief='sunken',
                                 bg=self.data_bg)
        self.dataframe.grid(row=2, column=1, rowspan=7, columnspan=2,
                            padx=(5, 10), sticky=tk.NSEW)
        self.dataframe.columnconfigure(1, weight=1)
        self.dataframe.columnconfigure(2, weight=1)

        # Fill in headers for all data rows.
        # Pady first row to better align headers with data in dataframe.
        tk.Label(
            text='Counting since', bg=self.master_bg, fg=self.share.row_fg
        ).grid(row=2, column=0, padx=(5, 0), pady=(3, 0), sticky=tk.NE)
        row_header = {
            #'Counting since': 2,
            'Count interval, t': 3,
            '# tasks reported': 4,
            'Task times:  avg': 5,
            'stdev': 6,
            'range': 7,
            'total': 8,
            'Interval time:': 10,
            'Next count in:': 11,
            'Tasks in queue:': 12,
            'Notices:': 13
        }
        for header, rownum in row_header.items():
            tk.Label(
                text=f'{header}', bg=self.master_bg, fg=self.share.row_fg
            ).grid(row=rownum, column=0, padx=(5, 0), pady=(0, 1), sticky=tk.NE)
            # ^^ Grid to N or NE to prevent Notices label from shifting down
            #    when more than one row of notice_it() text appears.
            #    For all Label constructors, self.master parent is implicit.
        # Need to accommodate cases of two headers in same row.
        tk.Label(text='Summary time:',
                 bg=self.master_bg, fg=self.share.row_fg
                 ).grid(row=10, column=2, sticky=tk.W)
        tk.Label(text='Counts until exit:',
                 bg=self.master_bg, fg=self.share.row_fg
                 ).grid(row=12, column=2, sticky=tk.W)

        # For colored separators, use ttk.Frame instead of ttk.Separator.
        # Initialize then configure style for separator color.
        style_sep = ttk.Style()
        style_sep.configure('Sep.TFrame', background=self.master_bg)
        sep1 = ttk.Frame(style='Sep.TFrame', relief="raised", height=6)
        sep2 = ttk.Frame(style='Sep.TFrame', relief="raised", height=6)

        # %%%%%%%%%%%%%%%%%%% grid: sorted by row number %%%%%%%%%%%%%%%%%%%%%%
        self.share.viewlog_b.grid(
            row=0, column=0, padx=5, pady=(8, 4))
        self.share.starting_b.grid(
            row=0, column=1, padx=(16, 0), pady=(6, 4))
        self.share.sumry_b.grid(
            row=0, column=2, padx=(0, 20), pady=(8, 4))
        sep1.grid(
            row=1, column=0, columnspan=5, padx=5, pady=(2, 5), sticky=tk.EW)
        self.time_start_l.grid(  # No padx + sticky EW = centered.
            row=2, column=1, columnspan=2, sticky=tk.EW)
        self.interval_t_l.grid(
            row=3, column=1, padx=(10, 8), sticky=tk.EW)
        self.summary_t_l.grid(
            row=3, column=2, padx=(0, 12), sticky=tk.EW)
        self.task_count_l.grid(
            row=4, column=1, padx=12, sticky=tk.EW)
        self.task_count_sumry_l.grid(
            row=4, column=2, padx=(0, 12), sticky=tk.EW)
        self.tt_avg_l.grid(
            row=5, column=1, padx=12, sticky=tk.EW)
        self.ttmean_sumry_l.grid(
            row=5, column=2, padx=(0, 12), sticky=tk.EW)
        self.tt_sd_l.grid(
            row=6, column=1, padx=12, sticky=tk.EW)
        self.ttsd_sumry_l.grid(
            row=6, column=2, padx=(0, 12), sticky=tk.EW)
        self.tt_range_l.grid(
            row=7, column=1, padx=12, sticky=tk.EW)
        self.ttrange_sumry_l.grid(
            row=7, column=2, padx=(0, 12), sticky=tk.EW)
        self.tt_total_l.grid(
            row=8, column=1, padx=12, sticky=tk.EW)
        self.ttsum_sumry_l.grid(
            row=8, column=2, padx=(0, 12), sticky=tk.EW)
        sep2.grid(
            row=9, column=0, columnspan=5, padx=5, pady=(6, 6), sticky=tk.EW)
        self.time_prev_cnt_l.grid(
            row=10, column=1, columnspan=2, padx=3, sticky=tk.W)
        self.time_prev_sumry_l.grid(
            row=10, column=2, padx=(108, 0), sticky=tk.W)
        self.time_next_cnt_l.grid(
            row=11, column=1, padx=3, sticky=tk.W)
        self.num_tasks_all_l.grid(
            row=12, column=1, padx=3, sticky=tk.W)
        # Place cycles_remain value in same cell as its header, but shifted right.
        if MY_OS in 'lin, dar':
            self.cycles_remain_l.grid(
                row=12, column=2, padx=(123, 0), sticky=tk.W)
        elif MY_OS == 'win':
            self.cycles_remain_l.grid(
                row=12, column=2, padx=(110, 0), sticky=tk.W)
        #   Need pady for alignment with the row header.
        self.share.notice_l.grid(
            row=13, column=1, columnspan=2, rowspan=2, padx=5, pady=(1, 0),
            sticky=tk.NW)
        self.share.compliment_l.grid(
            row=14, column=1, columnspan=2, padx=5, sticky=tk.W)

        # Some control variables have default or initial start values,
        #   so make labels invisible in pre-settings dataframe by matching
        #   them to the background color.
        self.interval_t_l.config(foreground=self.data_bg)
        self.summary_t_l.config(foreground=self.data_bg)
        self.task_count_l.config(foreground=self.data_bg)
        self.task_count_sumry_l.config(foreground=self.data_bg)

    def settings(self) -> None:
        """
        Configures the Toplevel window that appears at startup.
        Confirms default parameters or sets new ones for count and
        summary interval times, counting limit, and log file option.
        """
        # Toplevel window basics
        self.settings_win.title('Set run settings')
        self.settings_win.resizable(False, False)
        self.settings_win.config(relief='raised', bg=self.master_bg,
                                 highlightthickness=3,
                                 highlightcolor=self.share.highlight,
                                 highlightbackground=self.deemphasize)

        # Need to make settings window topmost to place it above the
        #   app window.
        if MY_OS in 'lin, win':
            self.settings_win.attributes('-topmost', True)
        # In macOS, topmost places Combobox selections BEHIND the window,
        #    but focus_force() makes it visible; must be a tkinter bug?
        elif MY_OS == 'dar':
            self.settings_win.focus_force()

        settings_style = ttk.Style()
        settings_style.configure('Set.TLabel', background=self.master_bg,
                                 foreground=self.share.row_fg)

        # Need text in master window to prompt user to enter settings.
        #   The message text is covered by the settings_win, but is
        #   seen if user drags settings_win away.
        self.time_start_l.configure(text='Waiting for run settings...')

        # Inner functions for window and selection control and user FYI:

        # Need to disable default window Exit; only allow exit from active
        #   Confirm button. https://stackoverflow.com/questions/22738412/
        #   a-suitable-do-nothing-lambda-expression-in-python
        def no_exit_on_x():
            messagebox.showinfo(
                parent=self.settings_win,
                title='Invalid exit',
                detail='"Count now" button closes window and begins'
                       ' counting. Or you can quit program from the main'
                       ' window (or "Esc" key) without starting counts.')

        self.settings_win.protocol('WM_DELETE_WINDOW', no_exit_on_x)

        def update_intvl():
            self.share.intvl_choice['values'] = sumry_unit[self.share.sumry_unit_choice.get()]

        def update_sumry_unit():
            self.share.sumry_unit_choice['values'] = interval_t[self.share.intvl_choice.get()]

        # Settings widget construction and configurations.
        intvl_label = ttk.Label(self.settings_win, text='Count time interval',
                                style='Set.TLabel')
        interval_t = {'1h': ('day', 'hr'),
                      '30m': ('day', 'hr'),
                      '20m': ('hr', 'min'),
                      '15m': ('hr', 'min'),
                      '10m': ('hr', 'min'),
                      }
        self.share.intvl_choice.configure(
            state='readonly', width=4, height=5,
            textvariable=self.share.setting['interval_t'],
            values=tuple(interval_t.keys()))
        self.share.intvl_choice.bind(
            '<<ComboboxSelected>>', lambda _: update_sumry_unit())
        self.share.setting['interval_t'].set(self.share.intvl_choice.get())

        sumry_label1 = ttk.Label(
            self.settings_win, text='Summary interval: time value',
            style='Set.TLabel')
        self.sumry_value_entry.configure(
            validate='key', width=4,
            textvariable=self.share.setting['sumry_t_value'],
            validatecommand=(
                self.sumry_value_entry.register(Utils.enter_only_digits), '%P', '%d'))

        sumry_label2 = ttk.Label(
            self.settings_win, text='time unit', style='Set.TLabel')
        sumry_unit = {'day': ('1h', '30m'),
                      'hr': ('30m', '20m', '15m', '10m'),
                      'min': ('20m', '15m', '10m')
                      }
        self.share.sumry_unit_choice.configure(
            state='readonly', width=4,
            textvariable=self.share.setting['sumry_t_unit'],
            values=tuple(sumry_unit.keys()))
        self.share.sumry_unit_choice.bind(
            '<<ComboboxSelected>>', lambda _: update_intvl())
        self.share.setting['sumry_t_unit'].set(self.share.sumry_unit_choice.get())

        # Specify number limit of counting cycles to run.
        cycles_label = ttk.Label(self.settings_win, text='# Count cycles',
                                 style='Set.TLabel')
        self.cycles_max_entry.configure(
            validate='key', width=4,
            textvariable=self.share.setting['cycles_max'],
            validatecommand=(
                self.cycles_max_entry.register(Utils.enter_only_digits), '%P', '%d'))

        # Provide user options for logging results to file and using auto-update.
        log_label = ttk.Label(self.settings_win, text='Log results to file',
                              style='Set.TLabel')
        self.log_choice.configure(variable=self.share.setting['do_log'],
                                  bg=self.master_bg, borderwidth=0)
        update_label = ttk.Label(self.settings_win, text='Use Project auto-update',
                                 style='Set.TLabel')
        self.update_choice.configure(variable=self.share.setting['proj_update'],
                                     bg=self.master_bg, borderwidth=0)

        default_button = ttk.Button(self.settings_win, text='Use defaults',
                                    command=self.share.defaultsettings)
        self.countnow_button.configure(text='Count now',
                                       command=self.start_when_confirmed)

        # Grid settings widgets; generally sorted by row.
        intvl_label.grid(row=0, column=0, padx=5, pady=10, sticky=tk.E)
        self.share.intvl_choice.grid(row=0, column=1)
        default_button.grid(row=0, column=3, padx=10, pady=(10, 0), sticky=tk.E)
        sumry_label1.grid(row=1, column=0, padx=(10, 5), pady=10, sticky=tk.E)
        self.sumry_value_entry.grid(row=1, column=1)
        sumry_label2.grid(row=1, column=2, padx=5, pady=10, sticky=tk.E)
        self.share.sumry_unit_choice.grid(row=1, column=3, padx=5, pady=10, sticky=tk.W)
        cycles_label.grid(row=2, column=0, padx=5, pady=10, sticky=tk.E)
        self.cycles_max_entry.grid(row=2, column=1)
        log_label.grid(row=3, column=0, padx=5, pady=5, sticky=tk.E)
        self.log_choice.grid(row=3, column=1, padx=0, pady=5, sticky=tk.W)
        update_label.grid(row=4, column=0, padx=5, pady=0, sticky=tk.E)
        self.update_choice.grid(row=4, column=1, padx=0, pady=0, sticky=tk.W)
        self.countnow_button.grid(
            row=5, column=3, padx=10, pady=(0, 10), sticky=tk.E)

        # Add tooltips to explain entries and selections.
        self.settings_tooltips()

    def settings_tooltips(self) -> None:
        """
        Tooltips, from mouseover of info Button icons, to explain usage
        of entries and selections in the settings window.
        """

        # Need to use ttk.Button and styles on macOS to avoid square button img.
        #  Provides the same look on Linux, Windows, macOS. For Linux and
        #  Windows, works the same as tk.Button if configure with same options.
        s = ttk.Style()
        s.configure('Tooltip.TButton',
                    image=self.info_button_img,
                    background=self.master_bg,
                    highlightthickness=0,
                    highlightcolor=self.master_bg,
                    highlightbackground=self.master_bg,
                    activebackground=self.master_bg
                    )
        s.map('Tooltip.TButton',
              background=[('pressed', '!focus', self.master_bg),
                          ('active', self.master_bg)],
              relief=[('pressed', tk.FLAT),
                      ('!pressed', tk.FLAT)]
              )

        intvl_ttip_btn = ttk.Button(
            self.settings_win, style='Tooltip.TButton', takefocus=False)
        cycles_ttip_btn = ttk.Button(
            self.settings_win, style='Tooltip.TButton', takefocus=False)
        update_ttip_btn = ttk.Button(
            self.settings_win, style='Tooltip.TButton', takefocus=False)

        intvl_ttip_txt = (
            'If the desired pull-down time values do not appear, then'
            ' either select a different summary time (or a different'
            ' interval time if do not see a desired summary time unit)'
            ' or click "Use defaults" and try again.')
        cycles_ttip_txt = (
            'Interval counting stops after entered number of'
            ' cycles. Enter 0 (zero) for a one-off status report.')
        update_ttip_txt = (
            'Allows an automatic Project update to re-establish communication'
            ' with the BOINC server when no tasks are running and'
            ' all tasks in the BOINC Manager are "Ready to report".'
            ' This may have unwanted effects if communication is lost'
            " because of loss of the host's internet connection.")

        Tooltip(intvl_ttip_btn, intvl_ttip_txt)
        Tooltip(cycles_ttip_btn, cycles_ttip_txt)
        Tooltip(update_ttip_btn, update_ttip_txt)

        # Need OS-specific grids for proper padding and alignments:
        if MY_OS == 'lin':
            intvl_ttip_btn.grid(row=0, column=0, padx=(50, 0), sticky=tk.W)
            cycles_ttip_btn.grid(row=2, column=0, padx=(75, 0), sticky=tk.W)
            update_ttip_btn.grid(row=4, column=0, padx=(15, 0), sticky=tk.W)
        if MY_OS == 'win':
            intvl_ttip_btn.grid(row=0, column=0, padx=(35, 0), sticky=tk.W)
            cycles_ttip_btn.grid(row=2, column=0, padx=(60, 0), sticky=tk.W)
            update_ttip_btn.grid(row=4, column=0, padx=(5, 0), sticky=tk.W)
        if MY_OS == 'dar':
            intvl_ttip_btn.grid(row=0, column=0, padx=(45, 0), sticky=tk.W)
            cycles_ttip_btn.grid(row=2, column=0, padx=(70, 0), sticky=tk.W)
            update_ttip_btn.grid(row=4, column=0, padx=(8, 0), sticky=tk.W)

    def confirm_settings(self) -> bool:
        """
        Confirm validity of summary and interval times,
        set all to valid control variable dictionary values,
        and set up logging of data, if optioned.
        Called from start_when_confirmed().

        :return: True if settings are all valid.
        """
        # Need to set to True when interval and summary times are
        #   confirmed as valid. All other settings are self-validating.
        good_settings = False

        # Note: self.share.setting['interval_t'] and self.sumry_t_value
        #    are set in settings() or in Modeler.default_settings().
        if not self.share.setting['interval_t'].get():
            self.share.defaultsettings()
        if self.share.setting['interval_t'].get() != '1h':
            interval_m = int(self.share.setting['interval_t'].get()[:-1])
        else:
            # Need to convert 1h to minutes for comparisons.
            interval_m = 60
        self.share.setting['interval_m'].set(interval_m)

        if not self.share.setting['sumry_t_value'].get():
            msg = "Summary value cannot be blank. A default of '1' will be used."
            messagebox.showerror(title='Invalid entry', detail=msg,
                                 parent=self.settings_win)
            self.share.setting['sumry_t_value'].set(1)
        sumry_value = self.share.setting['sumry_t_value'].get()
        # If sumry_value = 0, it will be caught by interval_m comparison below.

        # Need to set summary_t here as concat of the two sumry_t element strings,
        #   then convert it to minutes for use in comparisons.
        summary_t = f"{sumry_value}{self.share.sumry_unit_choice.get()[:1]}"
        self.share.setting['summary_t'].set(summary_t)
        summary_m = T.string_to_min(summary_t)
        if interval_m >= summary_m or summary_m % interval_m != 0:
            info = "Summary time must be greater than, and a multiple of, interval time"
            messagebox.showerror(title='Invalid entry', detail=info,
                                 parent=self.settings_win)
            # Need to offer user valid alternatives to bad times entered.
            if self.share.setting['sumry_t_unit'].get() == 'min':
                self.share.setting['sumry_t_value'].set(2 * interval_m)
            elif self.share.setting['sumry_t_unit'].get() == 'hr':
                self.share.setting['sumry_t_value'].set(2 * sumry_value)
        elif interval_m < summary_m and summary_m % interval_m == 0:
            good_settings = True

        # Need to remove leading zeros, but allow a zero entry.
        #   Replace empty Entry with default values.
        cycles_max = self.cycles_max_entry.get()
        if cycles_max == '':
            self.share.setting['cycles_max'].set(1008)
        elif cycles_max != '0':
            self.share.setting['cycles_max'].set(int(cycles_max.lstrip('0')))
        # Allow zero entry for 1-off status report of task data.
        elif cycles_max == '0':
            self.share.setting['cycles_max'].set(0)

        # Need to set initial cycles_remain to cycles_max.
        self.share.data['cycles_remain'].set(self.share.setting['cycles_max'].get())

        # Note: logging module is used only to lazily manage the data log file.
        if self.share.setting['do_log'].get():
            logging.basicConfig(filename=str(Logs.LOGFILE), level=logging.INFO,
                                filemode="a", format='%(message)s')
        else:
            app.title(f'Count BOINC tasks on {gethostname()}'
                      ' (not logging data)')

        # Need to provide a unique name of app window for concurrent instances.
        if good_settings and not self.share.setting['do_log'].get():
            app.title(f'Count BOINC tasks on {gethostname()}'
                      f' (Parallel run, not logging data)')

        return good_settings

    def start_when_confirmed(self) -> None:
        """
        Main gatekeeper for settings().
        Calls confirm_settings(); if all is good then starts threads,
        calls emphasize_start_data(), and closes settings() window,
        which ends the startup sequence.
        Called from settings() countnow_button.
        """
        # Either run a 1-off status report or begin interval counts:
        if self.confirm_settings():
            if self.share.setting['cycles_max'].get() == 0:
                self.share.data['cycles_remain'].set(0)
                self.share.setting['interval_t'].set('DISABLED')
                self.share.setting['summary_t'].set('DISABLED')
                self.share.note['notice_txt'].set('STATUS REPORT ONLY')
            else:
                self.start_threads()

            self.emphasize_start_data()
            self.share.startdata()
            self.settings_win.destroy()

    def start_threads(self) -> None:
        """
        Set up and start threads for intervals, notices, and logging.
        Called from start_when_confirmed() as part of startup sequence.
        """
        # There are no thread.join(), so use daemon for clean exits.
        intvl_thread = threading.Thread(
            target=self.share.intervaldata, daemon=True)

        notice_thread = threading.Thread(
            target=self.share.taskstatenotices, daemon=True)

        log_thread = threading.Thread(
            target=self.share.logit, daemon=True, args=(None,))

        intvl_thread.start()
        notice_thread.start()
        log_thread.start()

    def emphasize_start_data(self) -> None:
        """
        Config data labels in master window for starting data emphasis.
        Establish start time.
        Called from start_when_confirmed() from 'Count now' button.
        """
        time_start = datetime.now().strftime(SHORT_STRFTIME)
        self.time_start_l.config(text=time_start)
        self.share.long_time_start = datetime.now().strftime(LONG_STRFTIME)

        # Need to keep sumry_b button disabled until after 1st summary interval.
        self.share.sumry_b.config(state=tk.DISABLED)

        self.interval_t_l.config(foreground=self.emphasize)
        self.summary_t_l.config(foreground=self.deemphasize)
        self.task_count_l.config(foreground=self.share.highlight)

        self.tt_avg_l.configure(foreground=self.share.highlight)
        self.tt_sd_l.configure(foreground=self.emphasize)
        self.tt_range_l.configure(foreground=self.emphasize)
        self.tt_total_l.configure(foreground=self.emphasize)

        self.task_count_sumry_l.configure(foreground=self.deemphasize)
        self.ttmean_sumry_l.configure(foreground=self.deemphasize)
        self.ttsd_sumry_l.configure(foreground=self.deemphasize)
        self.ttrange_sumry_l.configure(foreground=self.deemphasize)
        self.ttsum_sumry_l.configure(foreground=self.deemphasize)

        if not self.share.setting['do_log'].get():
            self.share.viewlog_b.configure(style='View.TButton', state=tk.DISABLED)

        if self.share.setting['cycles_max'].get() > 0:
            self.starting_tooltips()

    def starting_tooltips(self):
        # Provide mouseover tooltips for data emphasis buttons.
        #  These will not be active once the first interval posts.
        starting_ttip_txt = (
            'This data column is now showing task data retrieved'
            ' from the most recent boinc-client report before'
            f' {__program_name__} started. Once the first count'
            ' interval time has elapsed, data for that interval will'
            ' display and this button will become "Interval data".'
        )
        Tooltip(self.share.starting_b, starting_ttip_txt)

        summary_ttip_txt = (
            'This button will activate and allow switching of visual'
            ' emphasis between interval and summary data columns'
            ' once the first summary count interval time has elapsed.'
        )
        Tooltip(self.share.sumry_b, summary_ttip_txt)

    def emphasize_intvl_data(self) -> None:
        """
        Switches font emphasis from Summary data to Interval data.
        Called from 'Interval data' button.
        """

        self.interval_t_l.config(foreground=self.emphasize)
        self.summary_t_l.config(foreground=self.deemphasize)

        # Interval data, column1
        self.task_count_l.configure(foreground=self.share.highlight)
        self.tt_avg_l.configure(foreground=self.share.highlight)
        self.tt_sd_l.configure(foreground=self.emphasize)
        self.tt_range_l.configure(foreground=self.emphasize)
        self.tt_total_l.configure(foreground=self.emphasize)

        # Summary data, column2, de-emphasize font color
        self.task_count_sumry_l.configure(foreground=self.deemphasize)
        self.ttmean_sumry_l.configure(foreground=self.deemphasize)
        self.ttsd_sumry_l.configure(foreground=self.deemphasize)
        self.ttrange_sumry_l.configure(foreground=self.deemphasize)
        self.ttsum_sumry_l.configure(foreground=self.deemphasize)

    def emphasize_sumry_data(self) -> None:
        """
        Switches font emphasis from Interval data to Summary data.
        Called from 'Summary data' button.
        """
        self.interval_t_l.config(foreground=self.deemphasize)
        self.summary_t_l.config(foreground=self.emphasize)

        # Interval data, column1, de-emphasize font color
        self.task_count_l.configure(foreground=self.deemphasize)
        self.tt_avg_l.configure(foreground=self.deemphasize)
        self.tt_sd_l.configure(foreground=self.deemphasize)
        self.tt_range_l.configure(foreground=self.deemphasize)
        self.tt_total_l.configure(foreground=self.deemphasize)

        # Summary data, column2, emphasize font color
        self.task_count_sumry_l.configure(foreground=self.share.highlight)
        self.ttmean_sumry_l.configure(foreground=self.share.highlight)
        self.ttsd_sumry_l.configure(foreground=self.emphasize)
        self.ttrange_sumry_l.configure(text=self.share.data['tt_range'].get(),
                                       foreground=self.emphasize)
        self.ttsum_sumry_l.configure(foreground=self.emphasize)

    def app_got_focus(self, focus_event) -> None:
        """Give menu bar headings normal color when app has focus.

        :param focus_event: Implicit event passed from .bind_all()
        """
        self.menubar.entryconfig("File", foreground='black', state=tk.NORMAL)
        self.menubar.entryconfig("View", foreground='black', state=tk.NORMAL)
        self.menubar.entryconfig("Help", foreground='black', state=tk.NORMAL)
        self.view_button_style.configure('View.TButton', foreground='black',
                                         background='grey75')
        if self.share.setting['do_log'].get():
            self.share.viewlog_b.configure(style='View.TButton', state=tk.NORMAL)
        return focus_event

    def app_lost_focus(self, focus_event) -> None:
        """Give menu bar headings grey-out color when app looses focus.

        :param focus_event: Implicit event passed from .bind_all()
        """
        self.menubar.entryconfig("File", foreground='grey', state=tk.DISABLED)
        self.menubar.entryconfig("View", foreground='grey', state=tk.DISABLED)
        self.menubar.entryconfig("Help", foreground='grey', state=tk.DISABLED)
        self.view_button_style.configure('View.TButton', foreground='grey')
        self.share.viewlog_b.configure(style='View.TButton', state=tk.DISABLED)
        return focus_event


# ################## MVC Controller; is app mainloop ##################
class CountController(tk.Tk):
    """
    The Controller through which other MVC Count Classes can interact
    through the 'share' parameter.
    Based on https://stackoverflow.com/questions/32864610/.
    """

    def __init__(self):
        super().__init__()

        # Need window sizes to make room for multi-line notices,
        #    but not get minimized enough to exclude notices row.
        # Need OS-specific master window sizes b/c of different default font widths.
        if MY_OS == 'lin':
            self.minsize(580, 370)
            self.maxsize(780, 400)
        elif MY_OS == 'win':
            self.minsize(532, 380)
            self.maxsize(720, 400)
        elif MY_OS == 'dar':
            self.minsize(600, 390)
            self.maxsize(780, 425)

        self.winfo_toplevel()
        CountViewer(share=self)

    def defaultsettings(self) -> None:
        """
        Starting settings of: report interval, summary interval,
        counting limit, and log file option.
        """
        CountModeler(share=self).default_settings()

    def startdata(self) -> None:
        """
        Is called from Viewer.startup().
        """
        CountModeler(share=self).start_data()

    def intervaldata(self) -> None:
        """
        Is called from Viewer.start_threads().
        """
        CountModeler(share=self).interval_data()

    def taskstatenotices(self) -> None:
        """
        Is called from Viewer.start_threads().
        """
        CountModeler(share=self).notice_it()

    def logit(self, called_from) -> None:
        """Send data to log file.
        Is called from Viewer.start_threads()

        :param called_from: Either 'start', 'interval' or 'notice',
                            depending on type of data to be logged.
        """
        CountModeler(share=self).log_it(called_from)

    def info(self) -> None:
        """Is called from Viewer.master_widgets(), Help menu bar.
        """
        CountFyi(share=self).information()

    def compliment(self) -> None:
        """Is called from Viewer.master_widgets(), Help menu bar and
        keybind. A silly diversion.
        """
        CountFyi(share=self).compliment_me()

    def about(self) -> None:
        """Is called from Viewer.master_widgets(), Help menu bar.
        """
        CountFyi(share=self).about()

    def filepaths(self) -> None:
        """Is called from Viewer.master_widgets(), Help menu bar.
        Toplevel window of full paths for program-generated files.
        """
        CountFyi(share=self).file_paths()


if __name__ == "__main__":
    parse_args()

    # Need to set up conditions to control multiple instances.
    _instance_msg = (f'\nNOTICE: {__program_name__} is already running from'
                     f' {Path.cwd()}. Exiting...\n')

    if MY_OS == 'win':
<<<<<<< HEAD
        winstance = instances.OneWinstance()
        if winstance.already_running():
            winstance.exit_twinstance(exit_msg)
    else:
        # For Linux and macOS. In Class Logs, path constants are different
        #   for stand-alone and Terminal executions, so both program types
        #   can use data logging b/c they have different log file paths.
        # This lockfile strategy also allows multiple instances of command
        #   line execution to run from different directories.
        lock_file = f'.{__program_name__}_lockfile'
        fh = open(lock_file, 'w')
        instances.lock_or_exit(fh, exit_msg)
=======
        _one_win = Instances.OneWinstance()
        # When a console displays for a PyInstaller Windows stand-alone,
        #   then need to leave console open long enough for user to
        #   read the exit message. Can skip this when out of Beta testing.
        if _one_win.already_running() and getattr(sys, 'frozen', False):
            print(_instance_msg)
            sleep(6)
            sys.exit(0)
        elif _one_win.already_running():
            sys.exit(_instance_msg)
    elif MY_OS in 'lin, dar':
        # NOTE: In Class Logs, path constants are different for stand-alone
        #   and Terminal executions, so both program types can use the
        #   log file option b/c they have different log file paths.
        # This also allows multiple instances of command line execution
        #   to run from different directories.
        lockfile_path = Path(Path.cwd(),
                             f'.{__program_name__}_lockfile').resolve()

        if getattr(sys, 'frozen', False):
            lockfile_path = Path(Path.home(),
                                 f'.{__program_name__}_lockfile').resolve()

        _file_wrapper = open(lockfile_path, 'w')
        # instances.file_lock() prints msg and exits program.
        Instances.file_lock(_file_wrapper, _instance_msg)
>>>>>>> bb1ed6bc

    # Now get things running....
    try:
        print(f'{__program_name__} now running...')
        app = CountController()
        app.title(f'Counting BOINC tasks on {gethostname()}')
        # Need absolute path when running stand-alone app from PyInstaller.
        img = tk.PhotoImage(
            file=Utils.absolute_path_to('images/count_icon_512.png'))
        app.iconphoto(True, img)
        app.mainloop()
    except KeyboardInterrupt:
        _interrupt_msg = (f"\n{datetime.now().strftime(LONG_STRFTIME)};"
                          " *** Keyboard interrupt by user ***\n")
        print(_interrupt_msg)
        logging.info(msg=_interrupt_msg)
    except Exception as unknown:
        print(f'\nAn unexpected error: {unknown}\n')<|MERGE_RESOLUTION|>--- conflicted
+++ resolved
@@ -28,12 +28,7 @@
 __copyright__ = 'Copyright (C) 2021 C.S. Echt'
 __credits__ = 'Inspired by rickslab-gpu-utils'
 __license__ = 'GNU General Public License'
-<<<<<<< HEAD
-__program_name__ = ''  # See definition below
-__version__ = '0.9.9'
-=======
 __version__ = '0.9.2'
->>>>>>> bb1ed6bc
 __dev_environment__ = "Python 3.8 - 3.9"
 __project_url__ = 'https://github.com/csecht/CountBOINCtasks'
 __maintainer__ = 'cecht'
@@ -2262,20 +2257,6 @@
                      f' {Path.cwd()}. Exiting...\n')
 
     if MY_OS == 'win':
-<<<<<<< HEAD
-        winstance = instances.OneWinstance()
-        if winstance.already_running():
-            winstance.exit_twinstance(exit_msg)
-    else:
-        # For Linux and macOS. In Class Logs, path constants are different
-        #   for stand-alone and Terminal executions, so both program types
-        #   can use data logging b/c they have different log file paths.
-        # This lockfile strategy also allows multiple instances of command
-        #   line execution to run from different directories.
-        lock_file = f'.{__program_name__}_lockfile'
-        fh = open(lock_file, 'w')
-        instances.lock_or_exit(fh, exit_msg)
-=======
         _one_win = Instances.OneWinstance()
         # When a console displays for a PyInstaller Windows stand-alone,
         #   then need to leave console open long enough for user to
@@ -2302,7 +2283,6 @@
         _file_wrapper = open(lockfile_path, 'w')
         # instances.file_lock() prints msg and exits program.
         Instances.file_lock(_file_wrapper, _instance_msg)
->>>>>>> bb1ed6bc
 
     # Now get things running....
     try:
