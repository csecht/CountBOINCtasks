--- conflicted
+++ resolved
@@ -28,7 +28,7 @@
 __copyright__ = 'Copyright (C) 2021 C.S. Echt'
 __credits__ = 'Inspired by rickslab-gpu-utils'
 __license__ = 'GNU General Public License'
-__version__ = '0.9.4'
+__version__ = '0.9.3'
 __dev_environment__ = "Python 3.8 - 3.9"
 __project_url__ = 'https://github.com/csecht/CountBOINCtasks'
 __maintainer__ = 'cecht'
@@ -2274,14 +2274,8 @@
             lockfile_path = Path(Path.home(),
                                  f'.{__program_name__}_lockfile').resolve()
 
-<<<<<<< HEAD
-        fd = open(lockfile_path, 'w')
-        # This prints msg and exits if another instance running in same folder.
-        Instances.exit_if_locked(fd, _exit_msg)
-=======
         _file_handle = open(lockfile_path, 'w')
         Instances.lock_or_exit(_file_handle, _exit_msg)
->>>>>>> 2fb63cba
 
     # Now get things running....
     try:
