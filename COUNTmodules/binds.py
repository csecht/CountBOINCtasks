--- conflicted
+++ resolved
@@ -31,7 +31,6 @@
 __status__ = 'Development Status :: 4 - Beta'
 
 import sys
-import tkinter
 from tkinter import constants, Menu
 
 from COUNTmodules import files
@@ -39,13 +38,7 @@
 MY_OS = sys.platform[:3]
 
 
-<<<<<<< HEAD
-def click(click_type: str,
-          click_widget: tkinter,
-          mainwin: tkinter) -> None:
-=======
 def click(click_type, click_widget) -> None:
->>>>>>> d23620db
     """
     Mouse button bindings for the named tk widget.
     Creates pop-up menu of commands for the clicked object.
@@ -57,12 +50,6 @@
         'right': popup menu of text edit and window commands.
     :param click_widget: Name of the widget in which click commands are
         to be active.
-<<<<<<< HEAD
-    :param mainwin: The tk window object of the mainloop, e.g.,
-        'root', 'main', 'app', etc., from which to identify its
-        tk.Toplevel child that has focus.
-=======
->>>>>>> d23620db
     """
 
     def on_click(event, command):
@@ -106,12 +93,7 @@
 
 
 def keyboard(func: str,
-<<<<<<< HEAD
-             toplevel: tkinter.Toplevel,
-             mainloop=None,
-=======
              toplevel,
->>>>>>> d23620db
              filepath=None,
              text=None) -> None:
     """
@@ -145,12 +127,14 @@
             lambda _: toplevel.winfo_toplevel().destroy())
 
     elif func == 'append':
-        toplevel.bind(f'<{f"{cmd_key}"}-s>',
-                      lambda _: files.append_txt(filepath, text, True, toplevel))
+        toplevel.bind(
+            f'<{f"{cmd_key}"}-s>',
+            lambda _: files.append_txt(filepath, text, True, toplevel))
 
     elif func == 'saveas':
-        toplevel.bind(f'<{f"{cmd_key}"}-s>',
-                      lambda _: files.save_as(filepath, toplevel))
+        toplevel.bind(
+            f'<{f"{cmd_key}"}-s>',
+            lambda _: files.save_as(filepath, toplevel))
 
 
 def about() -> None:
